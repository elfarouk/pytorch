--- conflicted
+++ resolved
@@ -754,25 +754,22 @@
   install_filelock
   install_triton
   test_dynamo_shard 2
-<<<<<<< HEAD
+elif [[ "${TEST_CONFIG}" == *inductor_timm* && $NUM_TEST_SHARDS -gt 1 ]]; then
+  install_torchvision
+  install_filelock
+  install_triton
+  install_timm
+  id=$((SHARD_NUMBER-1))
+  test_inductor_timm_shard $id
 elif [[ "${TEST_CONFIG}" == *inductor_torchbench* && $NUM_TEST_SHARDS -gt 1 ]]; then
-  install_torchaudio_nightly
-  install_torchtext_nightly
+  checkout_install_torchaudio
+  install_torchtext
   install_torchvision
   install_filelock
   install_triton
   checkout_install_torchbench
   id=$((SHARD_NUMBER-1))
   test_inductor_torchbench_shard $id
-=======
-elif [[ "${TEST_CONFIG}" == *inductor_timm* && $SHARD_NUMBER -lt 3 && $NUM_TEST_SHARDS -gt 1 ]]; then
-  install_torchvision
-  install_filelock
-  install_triton
-  install_timm
-  id=$((SHARD_NUMBER-1))
-  test_inductor_timm_shard $id
->>>>>>> 53c5e239
 elif [[ "${TEST_CONFIG}" == *inductor* && "${SHARD_NUMBER}" == 1 && $NUM_TEST_SHARDS -gt 1 ]]; then
   install_torchvision
   install_filelock
