# Generates C++ autograd functions for the derivatives of ATen operations
#
# This writes two files:
#  Functions.h/cpp: subclasses of autograd::Node
#  python_functions.h/cpp: Python bindings for the above classes
#
from .gen_inplace_or_view_type import VIEW_FUNCTIONS

from typing import List, Sequence, Tuple

<<<<<<< HEAD
from tools.codegen.api.autograd import (Derivative, DifferentiabilityInfo,
                                        SavedAttribute, uses_retain_variables,
                                        uses_single_grad)
from tools.codegen.api.types import (Binding, BaseCType, OptionalCType, tensorT, longT,
                                     doubleT, scalarT, stringT, boolT, intArrayRefT,
                                     tensorListT, MutRefCType, ListCType, ArrayRefCType,
                                     optionalIntArrayRefT, iTensorListRefT, iOptTensorListRefT,
                                     TENSOR_LIST_LIKE_CTYPES)
from tools.codegen.code_template import CodeTemplate
from tools.codegen.utils import FileManager
from tools.codegen.model import Argument

FUNCTION_DECLARATION = CodeTemplate("""\
=======
from torchgen.api.autograd import (
    Derivative,
    DifferentiabilityInfo,
    SavedAttribute,
    uses_retain_variables,
    uses_single_grad,
)
from torchgen.api.types import (
    TENSOR_LIST_LIKE_CTYPES,
    Binding,
    BaseCType,
    OptionalCType,
    tensorT,
    longT,
    doubleT,
    scalarT,
    stringT,
    boolT,
    intArrayRefT,
    tensorListT,
    iTensorListRefT,
    MutRefCType,
    ListCType,
    ArrayRefCType,
    optionalIntArrayRefT,
)
from torchgen.code_template import CodeTemplate
from torchgen.utils import FileManager
from torchgen.model import Argument

FUNCTION_DECLARATION = CodeTemplate(
    """\
>>>>>>> 95fc4997
struct TORCH_API ${op} : public ${superclass} {
  using ${superclass}::${superclass};
  variable_list apply(variable_list&& grads) override;
  std::string name() const override { return "${op}"; }
  void release_variables() override {
    ${thread_lock}
    ${release_variables}
  }
  ${will_release_variables}
  ${saved_variables}
  ${saved_list_sizes}
};
"""
)

WILL_RELEASE_VARIABLES = CodeTemplate(
    """\
bool retain_variables = true;
void will_release_variables() override {
  retain_variables = false;
}
"""
)

FUNCTION_DEFINITION = CodeTemplate(
    """\
variable_list ${op}::apply(variable_list&& grads) {
  ${thread_lock}
  ${asserts}
  IndexRangeGenerator gen;
  ${compute_index_ranges}
  variable_list grad_inputs(gen.size());
  ${body}
  return grad_inputs;
}
"""
)

GRAD_INPUT_MASK = CodeTemplate(
    """\
  auto grad_input_mask = std::array<bool, ${n}>{
    ${masks}
  };\
"""
)

DERIVATIVE_SINGLE = CodeTemplate(
    """\
if (should_compute_output({ ${name}_ix })) {
  auto grad_result = ${derivative};
  copy_range(grad_inputs, ${name}_ix, grad_result);
}
"""
)

DERIVATIVE_MULTI_COPY_RANGE = CodeTemplate(
    """\
  if (should_compute_output({ ${name}_ix })) {
    copy_range(grad_inputs, ${name}_ix, std::get<${i}>(grad_result));
  }
"""
)

DERIVATIVE_MULTI = CodeTemplate(
    """\
if (should_compute_output({ ${idx_ranges} })) {
  ${grad_input_mask}
  auto grad_result = ${derivative};
  ${copy_ranges}
}
"""
)

# Generates python bindings
#
# This generates the definitions for:
#   (1) The PyTypeObject for each backward grad_fn subclassing Node
#   (2) The entry for PyTypeObject's tp_getset slot (an array of PyGetSetDef structs)
#       We generate one PyGetSetDef struct for each of grad_fn's saved inputs and outputs
#       Each PyGetSetDef has a function ptr to a getter, also defined here (3).
#   (3) Getters for each of grad_fn's saved inputs and outputs.
#
PY_FUNCTION_DEFINITION = CodeTemplate(
    """\
static PyTypeObject ${op}Class;
addClass<${op}>(${op}Class, "${op}", ${op}_properties);
"""
)

PY_FUNCTION_PROPS_AND_GETTERS = CodeTemplate(
    """\
${all_getter_definitions}

static struct PyGetSetDef ${op}_properties[] = {
  THP_FUNCTION_DEFAULT_PROPERTIES,
  ${all_getsetdef_structs}
  {nullptr} /* sentinel */
};

"""
)

PY_GETSETDEF_STRUCT = CodeTemplate(
    """\
{(char*)"_saved_${name}", (getter)THP${op}_${name}_getter, nullptr, nullptr, nullptr}"""
)

PY_RAW_GETSETDEF_STRUCT = CodeTemplate(
    """\
{(char*)"_raw_saved_${name}", (getter)THP${op}_${name}_raw_getter, nullptr, nullptr, nullptr}"""
)

# Getter templates
GETTER_DEFINITION = CodeTemplate(
    """\
PyObject* THP${op}_${name}_getter(THPCppFunction *self, void *_unused) {
  HANDLE_TH_ERRORS
  auto prop = static_cast<${op}*>(self->cdata.get())->${name};
  ${body}
  END_HANDLE_TH_ERRORS
}
"""
)

GETTER_DEFINITION_SAVEDVAR = CodeTemplate(
    """\
PyObject* THP${op}_${name}_getter(THPCppFunction *self, void *_unused) {
  HANDLE_TH_ERRORS
  const auto& prop = static_cast<${op}*>(self->cdata.get())->${name}_;
  ${body}
  END_HANDLE_TH_ERRORS
}
"""
)

GETTER_DEFINITION_RAW_SAVEDVAR = CodeTemplate(
    """\
PyObject* THP${op}_${name}_raw_getter(THPCppFunction *self, void *_unused) {
  HANDLE_TH_ERRORS
  const auto& prop = static_cast<${op}*>(self->cdata.get())->${name}_;
  ${body}
  END_HANDLE_TH_ERRORS
}
"""
)

GETTER_DEFINITION_VEC_SAVEDVAR = CodeTemplate(
    """\
PyObject* THP${op}_${name}_getter(THPCppFunction *self, void *_unused) {
  HANDLE_TH_ERRORS
  const auto *node = static_cast<${op}*>(self->cdata.get());
  const auto& prop = node->${name}_;
  if (node->${name}_released_) {
    PyErr_SetString(PyExc_RuntimeError, ERR_BACKWARD_TWICE);
    return nullptr;
  }
  ${body}
  END_HANDLE_TH_ERRORS
}
"""
)

GETTER_DEFINITION_RAW_VEC_SAVEDVAR = CodeTemplate(
    """\
PyObject* THP${op}_${name}_raw_getter(THPCppFunction *self, void *_unused) {
  HANDLE_TH_ERRORS
  const auto *node = static_cast<${op}*>(self->cdata.get());
  const auto& prop = node->${name}_;
  if (node->${name}_released_) {
    PyErr_SetString(PyExc_RuntimeError, ERR_BACKWARD_TWICE);
    return nullptr;
  }
  ${body}
  END_HANDLE_TH_ERRORS
}
"""
)

GETTER_DEFINITION_OPT = CodeTemplate(
    """\
PyObject* THP${op}_${name}_getter(THPCppFunction *self, void *_unused) {
  HANDLE_TH_ERRORS
  auto opt_prop = static_cast<${op}*>(self->cdata.get())->${name};
  if (!opt_prop.has_value()) {
    Py_RETURN_NONE;
  }
  auto prop = opt_prop.value();
  ${body}
  END_HANDLE_TH_ERRORS
}
"""
)

GETTER_DEFINITION_OPT_ARRAYREF = CodeTemplate(
    """\
PyObject* THP${op}_${name}_getter(THPCppFunction *self, void *_unused) {
  HANDLE_TH_ERRORS
  auto opt_prop = static_cast<${op}*>(self->cdata.get())->${name};
  if (!opt_prop.list.has_value()) {
    Py_RETURN_NONE;
  }
  auto prop = opt_prop.list.value();
  ${body}
  END_HANDLE_TH_ERRORS
}
"""
)

# Getter body
GETTER_BODY_SAVEDVAR = """\
return THPVariable_Wrap(prop.unpack(self->cdata));
"""

GETTER_BODY_RAW_SAVEDVAR = """\
pybind11::object obj = pybind11::cast(prop, pybind11::return_value_policy::reference);
return obj.release().ptr();
"""

GETTER_BODY_VEC_SAVEDVAR = """\
PyObject* tup = PyTuple_New((Py_ssize_t) prop.size());
for (auto i: c10::irange(prop.size())) {
  PyTuple_SetItem(tup, (Py_ssize_t) i, THPVariable_Wrap(prop[i].unpack(self->cdata)));
}
return tup;
"""

GETTER_BODY_RAW_VEC_SAVEDVAR = """\
PyObject* tup = PyTuple_New((Py_ssize_t) prop.size());
for (auto i : c10::irange(prop.size())) {
  pybind11::object obj = pybind11::cast(prop[i], pybind11::return_value_policy::reference);
  PyTuple_SetItem(tup, (Py_ssize_t) i, obj.release().ptr());
}
return tup;
"""

GETTER_BODY_ARRAYREF_LONG = """\
PyObject* tup = PyTuple_New((Py_ssize_t) prop.size());
for (auto i : c10::irange(prop.size())) {
  PyTuple_SetItem(tup, (Py_ssize_t) i, PyLong_FromUnsignedLong((uint64_t) prop[i]));
}
return tup;
"""

GETTER_BODY_ARRAYREF_DOUBLE = """\
PyObject* tup = PyTuple_New((Py_ssize_t) prop.size());
for (auto i : c10::irange(prop.size())) {
  PyTuple_SetItem(tup, (Py_ssize_t) i, PyFloat_FromDouble((double) prop[i]));
}
return tup;
"""

GETTER_BODY_INT64_T = """\
return PyLong_FromUnsignedLong((int64_t) prop);
"""

GETTER_BODY_DOUBLE = """\
return PyFloat_FromDouble((double) prop);
"""

GETTER_BODY_BOOL = """\
if (prop) {
  Py_RETURN_TRUE;
} else {
  Py_RETURN_FALSE;
}
"""

GETTER_BODY_STRING = """\
return PyUnicode_FromStringAndSize(prop.data(), prop.size());
"""

GETTER_BODY_SCALAR = """\
if (prop.isComplex()) {
  auto cprop = prop.to<c10::complex<double>>();
  return PyComplex_FromDoubles(cprop.real(), cprop.imag());
} else if (prop.isFloatingPoint()) {
  return PyFloat_FromDouble(prop.to<double>());
} else if (prop.isIntegral(/*includeBool=*/false)) {
  return PyLong_FromLong(prop.to<int64_t>());
} else if (prop.isBoolean()) {
  if (prop.to<bool>()) {
    Py_RETURN_TRUE;
  } else {
    Py_RETURN_FALSE;
  }
} else {
  PyErr_SetString(PyExc_RuntimeError, "Unknown scalar type");
  return nullptr;
}
"""

MISC_GETTER_DEFS = {
    OptionalCType(BaseCType(longT)): (GETTER_DEFINITION_OPT, GETTER_BODY_INT64_T),
    BaseCType(doubleT): (GETTER_DEFINITION, GETTER_BODY_DOUBLE),
    OptionalCType(BaseCType(doubleT)): (GETTER_DEFINITION_OPT, GETTER_BODY_DOUBLE),
    BaseCType(boolT): (GETTER_DEFINITION, GETTER_BODY_BOOL),
    BaseCType(scalarT): (GETTER_DEFINITION, GETTER_BODY_SCALAR),
    OptionalCType(BaseCType(scalarT)): (GETTER_DEFINITION_OPT, GETTER_BODY_SCALAR),
}

# These functions have backwards which cannot be traced, and so must have
# their backward functions traced opaquely.
# VIEW_FUNCTIONS are not traceable because they use as_strided, which
# has an untraceable backwards, see
# https://github.com/pytorch/pytorch/issues/4250
# TODO: This is probably not exhaustive, but it's a start
UNTRACEABLE_FUNCTIONS = VIEW_FUNCTIONS


def gen_autograd_functions_lib(
    out: str,
    differentiability_infos: Sequence[DifferentiabilityInfo],
    template_path: str,
) -> None:
    """Functions.h and Functions.cpp body

    These contain the auto-generated subclasses of torch::autograd::Node
    for each every differentiable torch function.
    """

    # only create an autograd function if we are actually going to calculate a derivative
    infos = list(
        filter(lambda info: info.args_with_derivatives, differentiability_infos)
    )
    declarations = list(map(lambda f: process_function(f, FUNCTION_DECLARATION), infos))
    definitions = list(map(lambda f: process_function(f, FUNCTION_DEFINITION), infos))

    file_basename = "Functions"
    fm = FileManager(install_dir=out, template_dir=template_path, dry_run=False)
    for suffix in [".h", ".cpp"]:
        fname = file_basename + suffix
        fm.write_with_template(
            fname,
            fname,
            lambda: {
                "generated_comment": "@" + f"generated from {fm.template_dir}/" + fname,
                "autograd_function_declarations": declarations,
                "autograd_function_definitions": definitions,
            },
        )


def gen_autograd_functions_python(
    out: str,
    differentiability_infos: Sequence[DifferentiabilityInfo],
    template_path: str,
) -> None:

    fm = FileManager(install_dir=out, template_dir=template_path, dry_run=False)
    num_shards = 5
    fm.write(
        "python_functions.h",
        lambda: {
            "generated_comment": f"@generated from {fm.template_dir}/python_functions.h",
            "shard_forward_declare": [
                f"void initialize_autogenerated_functions_{i}();"
                for i in range(num_shards)
            ],
            "shard_call": [
                f"initialize_autogenerated_functions_{i}();" for i in range(num_shards)
            ],
        },
    )

    infos = list(
        filter(lambda info: info.args_with_derivatives, differentiability_infos)
    )
    fm.write_sharded(
        "python_functions.cpp",
        infos,
        key_fn=lambda info: info.name,
        base_env={
            "generated_comment": f"@generated from {fm.template_dir}/python_functions.cpp",
        },
        env_callable=lambda info: {
            "py_function_initializers": [
                process_function(info, PY_FUNCTION_DEFINITION)
            ],
            "py_function_props_and_getters": [
                process_function(info, PY_FUNCTION_PROPS_AND_GETTERS)
            ],
        },
        num_shards=num_shards,
        sharded_keys={"py_function_initializers", "py_function_props_and_getters"},
    )


def process_function(info: DifferentiabilityInfo, template: CodeTemplate) -> str:
    saved_variables: List[str] = []
    release_variables: List[str] = []
    saved_list_sizes: List[str] = []
    unpack: List[str] = []
    asserts: List[str] = []
    compute_index_ranges: List[str] = []
    getter_definitions: List[str] = []
    py_getsetdef_structs: List[str] = []

    for arg in info.args_with_derivatives:
        if arg.type in TENSOR_LIST_LIKE_CTYPES:
            size = f"{arg.name}_size_"
            saved_list_sizes.append(f"size_t {arg.name}_size_;")
        else:
            size = "1"
        compute_index_ranges.append(f"auto {arg.name}_ix = gen.range({size});")

    def save_var(var: SavedAttribute, is_output: bool) -> None:
        name = var.nctype.name
        type = var.nctype.type
        should_append_getsetdef = True
        should_append_raw_getsetdef = False

        if (
            type == BaseCType(tensorT)
            or type == OptionalCType(BaseCType(tensorT))
            or type == MutRefCType(OptionalCType(BaseCType(tensorT)))
            or (type == BaseCType(scalarT) and is_output)
        ):
            saved_variables.append(f"SavedVariable {name}_;")
            release_variables.append(f"{name}_.reset_data();")
            ptr = "shared_from_this()" if is_output else ""
            unpack.append(f"auto {name} = {name}_.unpack({ptr});")
            getter_definitions.append(
                GETTER_DEFINITION_SAVEDVAR.substitute(
                    op=info.op, name=name, body=GETTER_BODY_SAVEDVAR
                )
            )
            getter_definitions.append(
                GETTER_DEFINITION_RAW_SAVEDVAR.substitute(
                    op=info.op, name=name, body=GETTER_BODY_RAW_SAVEDVAR
                )
            )
            should_append_raw_getsetdef = True
        elif type == BaseCType(tensorListT) or type == BaseCType(iTensorListRefT):
            saved_variables.append(f"std::vector<SavedVariable> {name}_;")
            saved_variables.append(f"bool {name}_released_ = false;")
            # Just clear() is sufficient, we don't need to loop and clear each variable.
            # Because the SavedVariable owns a tensor and a grad_fn, removing the SavedVariable makes them go away as well.
            release_variables.append(f"{name}_.clear();")
            release_variables.append(f"{name}_released_ = true;")
            unpack.append(f"auto {name} = unpack_list({name}_);")
            asserts.append(f"TORCH_CHECK(!{name}_released_, ERR_BACKWARD_TWICE);")
            getter_definitions.append(
                GETTER_DEFINITION_VEC_SAVEDVAR.substitute(
                    op=info.op, name=name, body=GETTER_BODY_VEC_SAVEDVAR
                )
            )
            getter_definitions.append(
                GETTER_DEFINITION_RAW_VEC_SAVEDVAR.substitute(
                    op=info.op, name=name, body=GETTER_BODY_RAW_VEC_SAVEDVAR
                )
            )
            should_append_raw_getsetdef = True
<<<<<<< HEAD
        elif type == ListCType(OptionalCType(BaseCType(tensorT))) or type == BaseCType(iOptTensorListRefT):
            saved_variables.append(f'std::vector<SavedVariable> {name}_;')
            saved_variables.append(f'bool {name}_released_ = false;')
=======
        elif type == ListCType(OptionalCType(BaseCType(tensorT))):
            saved_variables.append(f"std::vector<SavedVariable> {name}_;")
            saved_variables.append(f"bool {name}_released_ = false;")
>>>>>>> 95fc4997
            # Just clear() is sufficient, we don't need to loop and clear each variable.
            # Because the SavedVariable owns a tensor and a grad_fn, removing the SavedVariable makes them go away as well.
            release_variables.append(f"{name}_.clear();")
            release_variables.append(f"{name}_released_ = true;")
            unpack.append(f"auto {name} = unpack_opt_list({name}_);")
            asserts.append(f"TORCH_CHECK(!{name}_released_, ERR_BACKWARD_TWICE);")
            getter_definitions.append(
                GETTER_DEFINITION_VEC_SAVEDVAR.substitute(
                    op=info.op, name=name, body=GETTER_BODY_VEC_SAVEDVAR
                )
            )
            getter_definitions.append(
                GETTER_DEFINITION_RAW_VEC_SAVEDVAR.substitute(
                    op=info.op, name=name, body=GETTER_BODY_RAW_VEC_SAVEDVAR
                )
            )
            should_append_raw_getsetdef = True
        elif type == BaseCType(intArrayRefT):
            saved_variables.append(f"std::vector<int64_t> {name};")
            getter_definitions.append(
                GETTER_DEFINITION.substitute(
                    op=info.op, name=name, body=GETTER_BODY_ARRAYREF_LONG
                )
            )
        elif type == BaseCType(optionalIntArrayRefT):
            saved_variables.append(f"c10::OptionalArray<int64_t> {name};")
            getter_definitions.append(
                GETTER_DEFINITION_OPT_ARRAYREF.substitute(
                    op=info.op, name=name, body=GETTER_BODY_ARRAYREF_LONG
                )
            )
        elif type == OptionalCType(BaseCType(intArrayRefT)):
            saved_variables.append(f"c10::OptionalArray<int64_t> {name};")
            getter_definitions.append(
                GETTER_DEFINITION_OPT_ARRAYREF.substitute(
                    op=info.op, name=name, body=GETTER_BODY_ARRAYREF_LONG
                )
            )
        elif type == OptionalCType(ArrayRefCType(BaseCType(doubleT))):
            saved_variables.append(f"c10::OptionalArray<double> {name};")
            getter_definitions.append(
                GETTER_DEFINITION_OPT_ARRAYREF.substitute(
                    op=info.op, name=name, body=GETTER_BODY_ARRAYREF_DOUBLE
                )
            )
        elif type == BaseCType(longT):
            saved_variables.append(f"{type.cpp_type()} {name} = 0;")
            getter_definitions.append(
                GETTER_DEFINITION.substitute(
                    op=info.op, name=name, body=GETTER_BODY_INT64_T
                )
            )
        elif type == BaseCType(stringT):
            saved_variables.append(f"std::string {name};")
            getter_definitions.append(
                GETTER_DEFINITION.substitute(
                    op=info.op, name=name, body=GETTER_BODY_STRING
                )
            )
        elif type == OptionalCType(BaseCType(stringT)):
            saved_variables.append(f"c10::optional<std::string> {name};")
            getter_definitions.append(
                GETTER_DEFINITION_OPT.substitute(
                    op=info.op, name=name, body=GETTER_BODY_STRING
                )
            )
        else:
            saved_variables.append(f"{type.cpp_type()} {name};")

            if type in MISC_GETTER_DEFS:
                getter_def, body = MISC_GETTER_DEFS[type]
                getter_definitions.append(
                    getter_def.substitute(op=info.op, name=name, body=body)
                )
            else:
                # Types we don't expose python bindings to yet:
                #   TypeAndSize, at::ScalarType, TensorOptions, TensorGeometry,
                #   std::vector<std::vector<int64_t>>, std::vector<at::ScalarType>
                should_append_getsetdef = False

        if should_append_getsetdef:
            py_getsetdef_structs.append(
                PY_GETSETDEF_STRUCT.substitute(op=info.op, name=name)
            )
        if should_append_raw_getsetdef:
            py_getsetdef_structs.append(
                PY_RAW_GETSETDEF_STRUCT.substitute(op=info.op, name=name)
            )

    for var in info.all_saved_inputs:
        save_var(var, is_output=False)
    for var in info.all_saved_outputs:
        save_var(var, is_output=True)

    # lock the mutex when we release variables and in Node::apply to protect thread safety
    # see Note [Thread Safety on Autograd Node]
    if len(release_variables) > 0:
        thread_lock = "std::lock_guard<std::mutex> lock(mutex_);"
    else:
        thread_lock = ""

    if uses_retain_variables(info):
        will_release_variables = WILL_RELEASE_VARIABLES.substitute()
    else:
        will_release_variables = ""

    body: List[str] = []

    if uses_single_grad(info):
        body.append("const auto& grad = grads[0];")
    else:
        # Generate aliases for gradients named for returned values.
        body.extend(
            f"const auto& {name} = grads[{info.available_named_gradients.index(name)}];"
            for name in info.used_named_gradients
        )

    def emit_derivative(
        derivative: Derivative,
        args_with_derivatives: Sequence[Binding],
    ) -> Tuple[bool, str]:
        formula = derivative.formula
        var_names = derivative.var_names
        if len(var_names) == 1:
            checks_any_grad_defined = False
            if "not_implemented" not in formula:
                matching_args = [
                    arg for arg in args_with_derivatives if arg.name == var_names[0]
                ]
                if len(matching_args) == 1:
                    # We can add undefined grad support if the input variable is a Tensor
                    arg = matching_args[0]
                    if isinstance(arg.argument, Argument) and str(
                        arg.argument.type
                    ) in ("Tensor", "Tensor?"):
                        formula = "any_grad_defined ? (" + formula + ") : Tensor()"
                        checks_any_grad_defined = True
            return (
                checks_any_grad_defined,
                DERIVATIVE_SINGLE.substitute(name=var_names[0], derivative=formula),
            )
        else:
            if "grad_input_mask" in formula:
                masks = [f"should_compute_output({{ {n}_ix }})," for n in var_names]
                grad_input_mask = GRAD_INPUT_MASK.substitute(
                    masks=masks, n=len(var_names)
                )
            else:
                grad_input_mask = ""
            idx_ranges = ", ".join(f"{n}_ix" for n in var_names)
            copy_ranges: List[str] = []
            for i, n in enumerate(var_names):
                copy_ranges.append(DERIVATIVE_MULTI_COPY_RANGE.substitute(name=n, i=i))
            return False, DERIVATIVE_MULTI.substitute(
                idx_ranges=idx_ranges,
                copy_ranges=copy_ranges,
                derivative=formula,
                grad_input_mask=grad_input_mask,
            )

    body.extend(unpack)
    need_any_grad_defined_var = False
    for derivative in info.derivatives:
        checks_any_grad_defined, derivative_text = emit_derivative(
            derivative, info.args_with_derivatives
        )
        body.append(derivative_text)
        need_any_grad_defined_var |= checks_any_grad_defined
    # Since single-output derivative formulas need to check if grads are
    # defined, only perform the check once, before all the formulas
    if need_any_grad_defined_var:
        body.insert(
            -len(info.derivatives),
            "bool any_grad_defined = any_variable_defined(grads);",
        )

    if info.name in UNTRACEABLE_FUNCTIONS:
        superclass = "Node"
    else:
        superclass = "TraceableFunction"

    all_getsetdef_structs = (
        ",\n".join(py_getsetdef_structs) + "," if len(py_getsetdef_structs) != 0 else ""
    )
    all_getter_definitions = "\n".join(getter_definitions)

    return template.substitute(
        op=info.op,
        compute_index_ranges=compute_index_ranges,
        saved_variables=saved_variables,
        release_variables=release_variables,
        saved_list_sizes=saved_list_sizes,
        asserts=asserts,
        thread_lock=thread_lock,
        will_release_variables=will_release_variables,
        body=body,
        superclass=superclass,
        all_getter_definitions=all_getter_definitions,
        all_getsetdef_structs=all_getsetdef_structs,
    )<|MERGE_RESOLUTION|>--- conflicted
+++ resolved
@@ -8,21 +8,6 @@
 
 from typing import List, Sequence, Tuple
 
-<<<<<<< HEAD
-from tools.codegen.api.autograd import (Derivative, DifferentiabilityInfo,
-                                        SavedAttribute, uses_retain_variables,
-                                        uses_single_grad)
-from tools.codegen.api.types import (Binding, BaseCType, OptionalCType, tensorT, longT,
-                                     doubleT, scalarT, stringT, boolT, intArrayRefT,
-                                     tensorListT, MutRefCType, ListCType, ArrayRefCType,
-                                     optionalIntArrayRefT, iTensorListRefT, iOptTensorListRefT,
-                                     TENSOR_LIST_LIKE_CTYPES)
-from tools.codegen.code_template import CodeTemplate
-from tools.codegen.utils import FileManager
-from tools.codegen.model import Argument
-
-FUNCTION_DECLARATION = CodeTemplate("""\
-=======
 from torchgen.api.autograd import (
     Derivative,
     DifferentiabilityInfo,
@@ -44,6 +29,7 @@
     intArrayRefT,
     tensorListT,
     iTensorListRefT,
+    iOptTensorListRefT,
     MutRefCType,
     ListCType,
     ArrayRefCType,
@@ -55,7 +41,6 @@
 
 FUNCTION_DECLARATION = CodeTemplate(
     """\
->>>>>>> 95fc4997
 struct TORCH_API ${op} : public ${superclass} {
   using ${superclass}::${superclass};
   variable_list apply(variable_list&& grads) override;
@@ -508,15 +493,9 @@
                 )
             )
             should_append_raw_getsetdef = True
-<<<<<<< HEAD
         elif type == ListCType(OptionalCType(BaseCType(tensorT))) or type == BaseCType(iOptTensorListRefT):
-            saved_variables.append(f'std::vector<SavedVariable> {name}_;')
-            saved_variables.append(f'bool {name}_released_ = false;')
-=======
-        elif type == ListCType(OptionalCType(BaseCType(tensorT))):
             saved_variables.append(f"std::vector<SavedVariable> {name}_;")
             saved_variables.append(f"bool {name}_released_ = false;")
->>>>>>> 95fc4997
             # Just clear() is sufficient, we don't need to loop and clear each variable.
             # Because the SavedVariable owns a tensor and a grad_fn, removing the SavedVariable makes them go away as well.
             release_variables.append(f"{name}_.clear();")
