--- conflicted
+++ resolved
@@ -5820,6 +5820,26 @@
 
         self.common(fn, (torch.rand(1), torch.rand(2)))
 
+    def test_view_on_aliased(self):
+        # https://github.com/pytorch/pytorch/issues/96728
+        def fn1(a, b):
+            a = a.max(0).values
+            c = torch.cat((a, b))
+            c = c.round()
+            b >= a[0]
+            return c
+
+        some_const = torch.tensor(6324)
+
+        def fn2():
+            a = torch.tensor([[0.6324]])
+            ret = torch.cat((a, a), dim=0)
+            some_const >= a[0]
+            return ret
+
+        self.common(fn1, (torch.tensor([[4.0]]), torch.tensor([5.0])))
+        self.common(fn2, ())
+
 
 def copy_tests(my_cls, other_cls, suffix, test_skips=None):  # noqa: B902
     for name, value in my_cls.__dict__.items():
@@ -6358,8 +6378,6 @@
                         - metrics.generated_cpp_vec_kernel_count
                     ) == 0
 
-<<<<<<< HEAD
-=======
         def test_redundant_to_node_elimination_bf16(self):
             def fn(x, y):
                 res = x + y
@@ -6383,7 +6401,6 @@
                     if codecache.valid_vec_isa_list():
                         assert metrics.generated_cpp_vec_kernel_count == 1
 
->>>>>>> ec54f186
         @unittest.skipIf(
             not codecache.valid_vec_isa_list(), "Does not support vectorization"
         )
