# Owner(s): ["module: inductor"]
import contextlib
import dataclasses
import functools
import importlib
import itertools
import math
import os
import random
import sys
import time
import typing
import unittest
import weakref
from typing import Callable, Tuple
from unittest.mock import patch

import numpy as np

import sympy

import torch

import torch._dynamo
import torch.nn as nn
from torch._dispatch.python import enable_python_dispatcher
from torch._dynamo.debug_utils import same_two_models
from torch._dynamo.testing import rand_strided, same
from torch._inductor.codegen.cpp import CppVecKernelChecker
from torch._inductor.graph import GraphLowering
from torch._inductor.ir import InterpreterShim
from torch._inductor.utils import run_and_get_triton_code
from torch._inductor.virtualized import V
from torch.fx.experimental.proxy_tensor import make_fx
from torch.nn import functional as F
from torch.testing import FileCheck, make_tensor
from torch.testing._internal.common_dtype import all_types
from torch.testing._internal.common_utils import (
    DeterministicGuard,
    IS_CI,
    IS_MACOS,
    IS_WINDOWS,
    IS_X86,
    TEST_WITH_ASAN,
    TEST_WITH_ROCM,
    TEST_WITH_SLOW,
    TestCase as TorchTestCase,
)
from torch.utils._python_dispatch import TorchDispatchMode
from torch.utils._pytree import tree_flatten, tree_unflatten

if IS_WINDOWS and IS_CI:
    sys.stderr.write(
        "Windows CI does not have necessary dependencies for test_torchinductor yet\n"
    )
    if __name__ == "__main__":
        sys.exit(0)
    raise unittest.SkipTest("requires sympy/functorch/filelock")

importlib.import_module("functorch")
importlib.import_module("filelock")

from functorch.compile import config as functorch_config
from torch._decomp import get_decompositions
from torch._inductor import codecache, config, metrics, test_operators
from torch._inductor.codegen.cpp import cexpr, CppOverrides, CppVecOverrides
from torch._inductor.codegen.triton import texpr
from torch._inductor.codegen.wrapper import pexpr

from torch._inductor.compile_fx import (
    compile_fx,
    compile_fx_inner,
    complex_memory_overlap,
)
from torch._inductor.ir import ModularIndexing
from torch._inductor.sizevars import SizeVarAllocator
from torch._inductor.utils import has_torchvision_roi_align, timed
from torch.fx.experimental.symbolic_shapes import FloorDiv

from torch.testing._internal.inductor_utils import HAS_CPU, HAS_CUDA

HAS_MULTIGPU = HAS_CUDA and torch.cuda.device_count() >= 2
HAS_AVX2 = "fbgemm" in torch.backends.quantized.supported_engines
aten = torch.ops.aten
requires_cuda = functools.partial(unittest.skipIf, not HAS_CUDA, "requires cuda")
requires_multigpu = functools.partial(
    unittest.skipIf, not HAS_MULTIGPU, "requires multiple cuda devices"
)
slow = functools.partial(unittest.skipIf, not TEST_WITH_SLOW, "too slow")
skip_if_x86_mac = functools.partial(
    unittest.skipIf, IS_MACOS and IS_X86, "Does not work on x86 Mac"
)
vec_dtypes = [torch.float, torch.bfloat16]


# For OneDNN bf16 path, OneDNN requires the cpu has intel avx512 with avx512bw,
# avx512vl, and avx512dq at least. So we will skip the test case if one processor
# is not meet the requirement.
@functools.lru_cache(maxsize=None)
def has_bf16_support():
    import sys

    if sys.platform != "linux":
        return False
    with open("/proc/cpuinfo", encoding="ascii") as f:
        lines = f.read()
    return all(word in lines for word in ["avx512bw", "avx512vl", "avx512dq"])


unary_list = [
    torch.nn.ReLU(),
    torch.nn.Sigmoid(),
    torch.nn.Tanh(),
    torch.nn.Hardswish(),
    torch.nn.LeakyReLU(0.1, inplace=False),
    torch.nn.Hardtanh(min_val=-0.5, max_val=4, inplace=False),
    torch.nn.GELU(approximate="none"),
    torch.nn.GELU(approximate="tanh"),
    torch.nn.ReLU6(),
    torch.nn.SiLU(),
    torch.nn.Hardsigmoid(),
    lambda x: F.relu(x),
    lambda x: F.sigmoid(x),
    lambda x: F.tanh(x),
    lambda x: F.hardswish(x),
    lambda x: F.leaky_relu(x, 0.1),
    lambda x: F.hardtanh(x, min_val=-0.5, max_val=4),
    lambda x: F.gelu(x, approximate="none"),
    lambda x: F.gelu(x, approximate="tanh"),
    lambda x: F.relu6(x),
    lambda x: F.silu(x),
    lambda x: F.hardsigmoid(x),
    lambda x: torch.relu(x),
    lambda x: torch.sigmoid(x),
    lambda x: torch.tanh(x),
    lambda x: x.relu(),
    lambda x: x.sigmoid(),
    lambda x: x.tanh(),
]


binary_list = [
    lambda x, y: torch.add(x, y),  # call_function
    lambda x, y: torch.add(y, x),  # call_function
    lambda x, y: x.add(y),  # call_method
    lambda x, y: x.add_(y),  # call_method
    lambda x, y: torch.sub(x, y),  # call_function
    lambda x, y: x.sub(y),  # call_method
    lambda x, y: x.sub_(y),  # call_method
]


def requires_decomp(fn):
    """Decorator to disable test if a decomp is missing"""

    def wrap_test(test):
        @functools.wraps(test)
        def maybe_test(*args, **kwargs):
            if len(get_decompositions([fn])) == 0:
                raise unittest.SkipTest(f"requires decomp for {fn.__name__}")
            return test(*args, **kwargs)

        return maybe_test

    return wrap_test


class TestCase(TorchTestCase):
    @classmethod
    def setUpClass(cls):
        super().setUpClass()
        cls._stack = contextlib.ExitStack()
        cls._stack.enter_context(
            config.patch(
                {
                    "debug": True,
                    "cpp.min_chunk_size": 1,
                    "triton.autotune_pointwise": False,  # too slow
                    "implicit_fallbacks": False,
                }
            )
        )

    @classmethod
    def tearDownClass(cls):
        cls._stack.close()
        super().tearDownClass()

    def setUp(self):
        torch._dynamo.reset()
        super().setUp()
        self._start = time.perf_counter()

    def tearDown(self):
        super().tearDown()
        torch._dynamo.reset()
        if os.environ.get("ERROR_ON_SLOW") == "1":
            elapsed = time.perf_counter() - self._start
            assert elapsed < 120


class ToTuple(torch.nn.Module):
    def forward(self, x):
        return (x,)


@dataclasses.dataclass
class InputGen:
    n: int
    device: str

    def dense(self):
        return torch.randn((self.n, self.n), device=self.device)

    def transposed(self):
        return self.dense().transpose(0, 1)

    def strided(self):
        return torch.randn((self.n * 2, self.n * 3), device=self.device)[
            self.n :, self.n :: 2
        ]

    def broadcast1(self):
        return torch.randn((self.n,), device=self.device)

    def broadcast2(self):
        return torch.randn((1, self.n, 1), device=self.device)

    def broadcast3(self):
        return torch.randn((1,), device=self.device)

    def double(self):
        return torch.randn((self.n, self.n), device=self.device, dtype=torch.double)

    def int(self):
        return torch.arange(self.n, device=self.device, dtype=torch.int32)


def compute_grads(args, kwrags, results, grads):
    def gather_leaf_tensors(args, kwargs):
        args, _ = tree_flatten(args)
        kwargs, _ = tree_flatten(kwargs)
        args = args + kwargs
        leaf_tensors = [
            arg for arg in args if isinstance(arg, torch.Tensor) and arg.requires_grad
        ]
        return leaf_tensors

    flat_results, _ = tree_flatten(results)
    flat_diff_results = [r for r in flat_results if r.requires_grad]
    assert len(flat_diff_results) > 0

    leaf_tensors = gather_leaf_tensors(args, kwrags)
    assert len(leaf_tensors) > 0
    return torch.autograd.grad(
        flat_diff_results,
        leaf_tensors,
        grads,
        allow_unused=True,
        retain_graph=True,
    )


def clone_preserve_strides(x):
    if not isinstance(x, torch.Tensor):
        return x
    buffer = torch.as_strided(
        x, (x.untyped_storage().size() // x.element_size(),), (1,), 0
    ).clone()
    out = torch.as_strided(buffer, x.size(), x.stride(), x.storage_offset())
    return out


@patch.object(config, "debug", True)
def run_and_get_cpp_code(fn, *args, **kwargs):
    torch._dynamo.reset()
    import io
    import logging

    log_capture_string = io.StringIO()
    ch = logging.StreamHandler(log_capture_string)
    from torch._inductor.graph import output_code_log

    output_code_log.addHandler(ch)
    fn(*args, **kwargs)
    s = log_capture_string.getvalue()
    output_code_log.removeHandler(ch)
    return s


def check_model(
    self: TestCase,
    model,
    example_inputs,
    kwargs=None,
    *,
    atol=None,
    rtol=None,
    check_lowp=True,
    exact_dtype=True,
    nopython=True,
    copy_to_cuda=True,
    reference_in_float=True,
    assert_equal=True,
    check_gradient=False,
):
    kwargs = kwargs or {}
    torch._dynamo.reset()

    ref_inputs = [clone_preserve_strides(x) for x in example_inputs]
    ref_kwargs = kwargs
    has_lowp_args = False
    original_lowp_dtype = torch.half

    if reference_in_float:
        # check_lowp is ignored here, it's kept just to be able to call `common` with extra arg
        def upcast_fn(x):
            nonlocal has_lowp_args
            if isinstance(x, torch.Tensor) and (
                x.dtype == torch.float16 or x.dtype == torch.bfloat16
            ):
                has_lowp_args = True
                return x.float()
            else:
                return x

        def get_original_lowp_dtype(example_inputs):
            dtypes = [x.dtype for x in example_inputs if isinstance(x, torch.Tensor)]
            dtype_set = set(dtypes)
            return dtype_set.pop() if len(dtype_set) == 1 else torch.half

        ref_inputs = list(map(upcast_fn, example_inputs))
        ref_kwargs = {k: upcast_fn(v) for k, v in kwargs.items()}
        if has_lowp_args:
            original_lowp_dtype = get_original_lowp_dtype(example_inputs)
            if hasattr(model, "to"):
                model = model.to(torch.float)

    torch.manual_seed(0)

    correct = model(*ref_inputs, **ref_kwargs)
    # downcast the model back if needed
    if reference_in_float and has_lowp_args:
        if hasattr(model, "to"):
            model = model.to(original_lowp_dtype)

    torch._inductor.metrics.reset()

    called = False

    def compile_fx_wrapper(model_, example_inputs_):
        nonlocal called
        called = True
        return compile_fx(model_, example_inputs_)

    def run(*ex, **kwargs):
        return model(*ex, **kwargs)

    run = torch._dynamo.optimize(compile_fx_wrapper, nopython=nopython)(run)

    torch.manual_seed(0)
    actual = run(*example_inputs, **kwargs)
    # if not called:
    #     exp = torch._dynamo.explain(run, *example_inputs)
    #     print("Explain:", exp[0])
    #     for graph in exp[2]:
    #         print("Graph", graph)
    assert called, "Ran graph without calling compile_fx"
    assert type(actual) == type(correct)

    correct_flat, correct_spec = tree_flatten(correct)
    actual_flat, _ = tree_flatten(actual)
    if reference_in_float:
        correct_flat = tuple(
            y.to(x.dtype)
            if isinstance(y, torch.Tensor) and y.dtype.is_floating_point
            else y
            for x, y in zip(actual_flat, correct_flat)
        )
        correct = tree_unflatten(correct_flat, correct_spec)

    if assert_equal:
        self.assertEqual(
            actual,
            correct,
            atol=atol,
            rtol=rtol,
            equal_nan=True,
            exact_dtype=exact_dtype,
        )
        # In case of input mutations, check that inputs are the same
        self.assertEqual(
            ref_inputs,
            example_inputs,
            atol=atol,
            rtol=rtol,
            equal_nan=True,
            # our testing sometimes uses higher precision inputs for the reference
            exact_dtype=False,
        )
    else:
        for correct_val, actual_val in zip(correct_flat, actual_flat):
            if isinstance(correct_val, torch.Tensor):
                assert correct_val.device == actual_val.device
                assert correct_val.size() == actual_val.size()
                assert correct_val.stride() == actual_val.stride()
                assert correct_val.layout == actual_val.layout
                if exact_dtype:
                    assert correct_val.dtype == actual_val.dtype

    if check_gradient:
        # generate random unit norm gradients
        grads = [
            torch.rand(r.shape, device=r.device, dtype=r.dtype)
            for r in correct_flat
            if r.requires_grad
        ]
        for g in grads:
            g /= g.norm()

        correct_grad = compute_grads(ref_inputs, ref_kwargs, correct, grads)
        actual_grad = compute_grads(example_inputs, kwargs, actual, grads)

        self.assertEqual(
            actual_grad,
            correct_grad,
            atol=atol,
            rtol=rtol,
            equal_nan=True,
            exact_dtype=exact_dtype,
        )

    torch._dynamo.reset()


@torch._inductor.config.patch("triton.cudagraphs", False)
def check_model_cuda(
    self: TestCase,
    model,
    example_inputs,
    kwargs=None,
    *,
    atol=None,
    rtol=None,
    check_lowp=True,
    exact_dtype=True,
    nopython=True,
    copy_to_cuda=True,
    reference_in_float=True,
    assert_equal=True,
    check_gradient=False,
):
    kwargs = kwargs or {}
    if hasattr(model, "to"):
        model = model.to("cuda")

    def copy_fn(x):
        # preserve strides of the input on the device
        if not isinstance(x, torch.Tensor):
            return x
        return torch.empty_strided(
            x.size(), x.stride(), device="cuda", dtype=x.dtype
        ).copy_(x)

    if copy_to_cuda:
        example_inputs = tuple(copy_fn(x) for x in example_inputs)

    check_model(
        self,
        model,
        example_inputs,
        kwargs,
        atol=atol,
        rtol=rtol,
        exact_dtype=exact_dtype,
        nopython=nopython,
        reference_in_float=reference_in_float,
        assert_equal=assert_equal,
        check_gradient=check_gradient,
    )

    if check_lowp:

        def downcast_fn(x):
            if not isinstance(x, torch.Tensor) or not x.dtype == torch.float:
                return x
            return torch.empty_strided(
                x.size(), x.stride(), device="cuda", dtype=torch.half
            ).copy_(x)

        example_inputs = list(map(downcast_fn, example_inputs))
        if hasattr(model, "to"):
            model = model.to(torch.half)
        if rtol is not None:
            rtol = max(2e-3, rtol)
        check_model(
            self,
            model,
            example_inputs,
            kwargs,
            atol=atol,
            rtol=rtol,
            exact_dtype=exact_dtype,
            nopython=nopython,
            reference_in_float=reference_in_float,
            assert_equal=assert_equal,
            check_gradient=check_gradient,
        )


class SweepInputs2:
    input_gen_types1 = [
        "dense",
        "transposed",
        "strided",
        "broadcast1",
        "broadcast2",
        "broadcast3",
        "double",
        "int",
    ]
    input_gen_types2 = input_gen_types1
    gen = None

    @staticmethod
    def kernel(a, b):
        return (a + b,)

    @classmethod
    def gen_template(cls, name1, name2):
        def test(self):
            check_model(
                self,
                cls.kernel,
                (
                    getattr(cls.gen, name1)(),
                    getattr(cls.gen, name2)(),
                ),
            )

        test.__name__ = f"test_{cls.gen.device}_{name1}_{name2}"
        setattr(cls, test.__name__, test)

    @classmethod
    def populate(cls):
        for name1 in cls.input_gen_types1:
            for name2 in cls.input_gen_types2:
                cls.gen_template(name1, name2)


class TestIndexingSimplification(TorchTestCase):
    def test_indexing_simplification(self):
        sizevars = SizeVarAllocator()
        i0 = sympy.Symbol("i0", integer=True)
        i1 = sympy.Symbol("i1", integer=True)
        i2 = sympy.Symbol("i2", integer=True)
        r3 = sympy.Symbol("r3", integer=True)

        var_ranges = {i0: 3136, i1: 64, i2: 32, r3: 3}
        expr = (
            128 * i2
            + ModularIndexing(i1, 1, 64)
            + 64 * ModularIndexing(i1 + 64 * r3, 64, 2)
        )
        # check that `i1//64` is removed when i1 is always less than 64,
        # and the next simplificaton doesn't happen
        self.assertEqual(
            sizevars.simplify_with_ranges(expr, var_ranges),
            i1 + 128 * i2 + 64 * ModularIndexing(r3, 1, 2),
        )
        # all the modular indexing should be removed when the body cant be larger than the modulus
        var_ranges[r3] = 2
        self.assertEqual(
            sizevars.simplify_with_ranges(expr, var_ranges), i1 + 128 * i2 + 64 * r3
        )
        # if there are negative terms in ModularIndexing base, we cannot replace it with FloorDiv
        expr = ModularIndexing(i1 - 15, 1, 64)
        self.assertEqual(
            sizevars.simplify_with_ranges(expr, var_ranges),
            ModularIndexing(i1 - 15, 1, 64),
        )
        # small terms should be kept if the rest is not guaranteed to be divisible
        self.assertEqual(
            sizevars.simplify_with_ranges(FloorDiv(r3 + i2 + i1, 32), var_ranges),
            FloorDiv(r3 + i2 + i1, 32),
        )

        expr = ModularIndexing(2 * i2 + r3, 1, 64)
        # modular indexing is removed if base is smaller than modulo
        self.assertEqual(sizevars.simplify_with_ranges(expr, var_ranges), 2 * i2 + r3)

        # check the same thing but with symbolic divisor
        self.assertEqual(FloorDiv(r3 * i0, r3), i0)
        self.assertEqual(ModularIndexing(r3 * i0, r3, 10), ModularIndexing(i0, 1, 10))

        # (10*i) % 10 is always zero and should get optimized away
        self.assertEqual(
            ModularIndexing(i0 + i1 * 10, 1, 10), ModularIndexing(i0, 1, 10)
        )

        # ((20*i)//2) % 10 is always zero and should get optimized away
        self.assertEqual(
            ModularIndexing(i0 + i1 * 20, 2, 10), ModularIndexing(i0, 2, 10)
        )

        # the same things happens with symbolic divisor
        self.assertEqual(
            ModularIndexing(i0 + i1 * i2 * r3, i2, r3), ModularIndexing(i0, i2, r3)
        )

        # if there are negative terms, we cannot optimize away zero terms due to https://github.com/openai/triton/issues/619
        self.assertEqual(
            ModularIndexing(-i0 + i1 * 20, 2, 10), ModularIndexing(-i0 + i1 * 20, 2, 10)
        )
        self.assertEqual(
            ModularIndexing(-15 + i1 * 20, 2, 10), ModularIndexing(-15 + i1 * 20, 2, 10)
        )

        # Constant fold from divisor into base
        self.assertEqual(ModularIndexing(i0 * 4, 2, 10), ModularIndexing(i0 * 2, 1, 10))
        self.assertEqual(FloorDiv(i0 * 4, 2), i0 * 2)

        # Nested modular indexing is correctly simplified
        var_ranges = {"i1": 13, "i2": 121}
        expr = ModularIndexing(ModularIndexing(121 * i1 + i2, 1, 784), 1, 28)
        self.assertEqual(sizevars.simplify_with_ranges(expr, var_ranges), expr)
        expr = ModularIndexing(ModularIndexing(121 * i1 + i2, 1, 784) + 1, 1, 28)
        self.assertEqual(sizevars.simplify_with_ranges(expr, var_ranges), expr)
        var_ranges = {"i2": 784}
        expr = ModularIndexing(ModularIndexing(i2, 1, 28), 7, 4)
        expected = FloorDiv(ModularIndexing(i2, 1, 28), 7)
        self.assertEqual(sizevars.simplify_with_ranges(expr, var_ranges), expected)
        expr = ModularIndexing(ModularIndexing(i2, 1, 28) + 1, 7, 4)
        self.assertEqual(sizevars.simplify_with_ranges(expr, var_ranges), expr)

    def test_indexing_join(self):
        sizevars = SizeVarAllocator()
        i0 = sympy.Symbol("i0", integer=True)
        i1 = sympy.Symbol("i1", integer=True)
        i2 = sympy.Symbol("i2", integer=True)

        # join two ModularIndexing calls into one larger one when possible
        expr1 = ModularIndexing(i0, 1, 32) + 32 * ModularIndexing(i0, 32, 4)
        self.assertEqual(
            sizevars.simplify_with_ranges(expr1, {}), ModularIndexing(i0, 1, 128)
        )

        # it should also work with a scale
        self.assertEqual(
            sizevars.simplify_with_ranges(2 * expr1, {}),
            2 * ModularIndexing(i0, 1, 128),
        )

        # it should work when divisor is not 1
        expr2 = ModularIndexing(i0, 3, 32) + 32 * ModularIndexing(i0, 32 * 3, 4)
        simplified = sizevars.simplify_with_ranges(expr2, {})
        self.assertEqual(simplified, ModularIndexing(i0, 3, 128))
        self.assertEqual(expr2.subs({i0: 39485}), simplified.subs({i0: 39485}))

        # it should not happen in this case as the modulus is wrong
        expr3 = ModularIndexing(i0, 1, 30) + 32 * ModularIndexing(i0, 32, 4)
        self.assertEqual(sizevars.simplify_with_ranges(expr3, {}), expr3)

        # check that it also works with a modulus>1
        expr4 = ModularIndexing(i0, 10, i1) + i1 * ModularIndexing(i0, i1 * 10, i2)
        res0 = expr4.subs({i0: 24056, i1: 13, i2: 19})
        simplified = sizevars.simplify_with_ranges(expr4, {})
        res1 = simplified.subs({i0: 24056, i1: 13, i2: 19})
        self.assertEqual(res0, res1)
        self.assertEqual(simplified, ModularIndexing(i0, 10, i1 * i2))

        # and also works with an offset
        self.assertEqual(
            sizevars.simplify_with_ranges(expr4 + 10, {}),
            ModularIndexing(i0, 10, i1 * i2) + 10,
        )

        # works for ModularIndexing + FloorDiv
        expr5 = 197 * FloorDiv(i0, 197) + ModularIndexing(i0, 1, 197)
        simplified = sizevars.simplify_with_ranges(expr5, {})
        self.assertEqual(simplified, i0)
        self.assertEqual(expr5.subs({i0: 39485}), simplified.subs({i0: 39485}))

        # works with a scale
        self.assertEqual(
            sizevars.simplify_with_ranges(2 * expr5, {}),
            2 * i0,
        )

        # divisor != 1
        expr6 = 197 * FloorDiv(i0, 197 * 3) + ModularIndexing(i0, 3, 197)
        simplified = sizevars.simplify_with_ranges(expr6, {})
        self.assertEqual(simplified, FloorDiv(i0, 3))
        self.assertEqual(expr6.subs({i0: 39485}), simplified.subs({i0: 39485}))


class CommonTemplate:
    def test_bool(self):
        def fn(a, b):
            return (
                a + b,
                a * b,
                a & b,
                a | b,
                a ^ b,
                torch.logical_and(a, b),
                torch.logical_or(a, b),
                torch.logical_not(a),
                torch.sign(b),
            )

        self.common(
            fn,
            (
                torch.tensor([True, False, True, False]),
                torch.tensor([False, False, True, True]),
            ),
        )

    def test_add_const_int(self):
        def fn(a):
            return (a + 1, torch.add(a, 1, alpha=2))

        self.common(fn, (torch.randn(32),))

    def test_add_const_float(self):
        def fn(a):
            return (a + 1.5,)

        self.common(fn, (torch.randn(32),))

    def test_add_inplace_permuted(self):
        def fn(x, y):
            return x.add_(y)

        x = torch.ones([2, 12, 13, 17]).transpose(1, 2)
        y = torch.randn([2, 13, 1, 17])

        self.common(fn, (x, y))

    def test_concat_add_inplace(self):
        def fn(x, y, z):
            return torch.cat([x, y], dim=1).add_(z)

        x = torch.randn([2, 12, 14, 14])
        y = torch.randn([2, 12, 14, 14])
        z = torch.randn([2, 24, 14, 14])

        self.common(fn, (x, y, z))

    def test_abs(self):
        def fn(a):
            return (a / (torch.abs(a) + 1),)

        self.common(fn, (torch.randn(17),))

    def test_sgn(self):
        def fn(a):
            return torch.sgn(a), torch.sgn(a + 1) - 1

        self.common(fn, [torch.linspace(-10, 10, 41)])

    def test_randn_generator(self):
        def fn(a, generator):
            torch.randn([20, 20], generator=generator, device=a.device)

        self.common(fn, (torch.linspace(-10, 10, 41), None))

        # generator not yet supported in dynamo
        with self.assertRaisesRegex(torch._dynamo.exc.Unsupported, "Generator"):
            self.common(fn, (torch.linspace(-10, 10, 41), torch.Generator(self.device)))

    def test_sgn_extremal(self):
        def fn(a):
            return (torch.sgn(a),)

        self.common(fn, [torch.tensor([np.nan, np.inf, -np.inf, 0])])

    def test_max_min(self):
        def fn(a, b):
            return (torch.maximum(a, b), torch.minimum(a, b))

        self.common(fn, (torch.randn(8), torch.randn(8)))
        t1 = torch.randn(8)
        t1[0] = float("nan")
        t2 = torch.randn(8)
        t2[1] = float("nan")
        self.common(fn, (t1, t2))

    def test_neg_max_uint8(self):
        # https://github.com/pytorch/pytorch/issues/93380
        def fn(a, b):
            c = torch.neg(a)
            return torch.maximum(b, c)

        a = torch.randint(256, (1,), dtype=torch.uint8)
        b = torch.randint(256, (8390,), dtype=torch.uint8)
        self.common(fn, (a, b))

    def test_compar(self):
        def fn(x):
            return x.gt(3.5), x.ge(3.5), x.eq(3.5), x.le(2.5), x.lt(3.5), x.ne(3.5)

        a = torch.tensor([3])
        self.common(fn, (a,))

    def test_horizonal_fusion1(self):
        def fn(a, b, c):
            return (a + b, a - c, b * c)

        self.common(
            fn, (torch.randn(8, 16, 16), torch.randn(8, 16, 16), torch.randn(1, 16, 1))
        )

    def test_horizonal_fusion2(self):
        def fn(a, b, c):
            return a + 1, b + 2, c + 3

        self.common(fn, (torch.randn(8, 16, 8), torch.randn(8, 16), torch.randn(16, 8)))

    def test_vertical_fusion1(self):
        def fn(sa, ct, p):
            # From torchbench.pyhpc_equation_of_state
            v17 = -3.087032500374211e-7
            v18 = -1.988366587925593e-8
            v19 = -1.061519070296458e-11
            v20 = 1.550932729220080e-10
            t15 = v19 * ct
            t19 = v17 + ct * (v18 + t15) + v20 * sa
            t20 = 1.0 / t19
            t128 = t19 * p
            return t20 + t128

        self.common(
            fn,
            (
                torch.randn(204, 204, 26),
                torch.randn(204, 204, 26),
                torch.randn(26),
            ),
        )
        self.assertEqual(torch._inductor.metrics.generated_kernel_count, 1)

    def test_forced_buffer_realize(self):
        # Test torch._test_inductor_realize forces a buffer to be realized
        def fn(a):
            b = test_operators.realize(a * 2)
            return (b * 2,)

        self.common(fn, (torch.randn(10),))
        self.assertEqual(torch._inductor.metrics.ir_nodes_pre_fusion, 2)

    def test_scheduler_vertical_fusion1(self):
        realize = test_operators.realize

        def fn(sa, ct, p):
            # From torchbench.pyhpc_equation_of_state
            v17 = -3.087032500374211e-7
            v18 = -1.988366587925593e-8
            v19 = -1.061519070296458e-11
            v20 = 1.550932729220080e-10
            t15 = realize(v19 * ct)
            t19 = realize(v17 + ct * (v18 + t15) + v20 * sa)
            t20 = realize(1.0 / t19)
            t128 = realize(t19 * p)
            return t20 + t128

        self.common(
            fn,
            (
                torch.randn(204, 204, 26),
                torch.randn(204, 204, 26),
                torch.randn(26),
            ),
        )
        self.assertEqual(torch._inductor.metrics.ir_nodes_pre_fusion, 5)
        self.assertEqual(
            torch._inductor.metrics.generated_kernel_count,
            1 if self.device == "cuda" else 3,
        )

    def test_sum1(self):
        def fn(a, b):
            return ((a + b).sum(-1),)

        self.common(fn, (torch.randn(8, 8), torch.randn(8, 8)))

    def test_sum2(self):
        def fn(a, b):
            return ((a + b).sum([1, 2]), (a + b).sum(-1))

        self.common(fn, (torch.randn(8, 9, 3, 21), torch.randn(8, 9, 3, 21)))

    def test_sum3(self):
        def fn(a, b):
            r1 = a + b
            r2 = r1.sum(-1)
            r3 = torch.squeeze(b) + 10
            return (r1, r2, r3)

        # Mismatched elements: 2 / 10 (20.0%)
        # Greatest absolute difference: 0.0029296875 at index (8,) (up to 1e-05 allowed)
        # Greatest relative difference: 0.0017482517482517483 at index (6,) (up to 0.001 allowed)
        self.common(fn, (torch.randn(10, 10), torch.randn(1, 10)), atol=1e-5, rtol=2e-3)

    def test_sum4(self):
        def fn(a):
            b = a + 1
            c = b.sum(-1)
            d = c + 3
            e = d.sum(-1)
            f = e + 5
            return (f, e, d, c, b)

        self.common(fn, (torch.randn(1, 16, 8, 8),))

    def test_sum5(self):
        def fn(a):
            b = a + 1
            c = b.sum(-1)
            d = c + 3
            e = d.sum(-1)
            f = e + 5
            return (f,)

        self.common(fn, (torch.randn(1, 17, 8, 9),))

    def test_reduction1(self):
        def fn(a):
            return (a.sum(), a.max(), a.min(), a.argmax(), a.argmin())

        self.common(fn, (torch.tensor([float("-inf"), 0.0, float("inf")]),))

    @skip_if_x86_mac()
    def test_reduction2(self):
        def fn(a):
            # FIXME: a.argmax
            return (a.sum(), a.max(), a.min(), a.argmin())

        self.common(fn, (torch.full((4,), float("inf")),))

    @skip_if_x86_mac()
    def test_reduction3(self):
        def fn(a):
            # FIXME: a.argmin
            return (a.sum(), a.max(), a.min(), a.argmax())

        self.common(fn, (torch.full((4,), float("-inf")),))

    def test_reduction4(self):
        if self.device == "cpu":
            raise unittest.SkipTest("Non-deterministic CPU results")

        def fn(a):
            return (a.argmax(-1), a.argmin(-1))

        inputs = (torch.ones(128), torch.ones(4, 4, 1))
        for i in inputs:
            self.common(fn, (i,))

    @config.patch(unroll_reductions_threshold=1)
    def test_reduction5(self):
        if self.device == "cpu":
            raise unittest.SkipTest("Non-deterministic CPU results")

        def fn(a):
            return (a.sum(), a.max(), a.min(), a.argmax())

        self.common(fn, (torch.full((4,), float("-inf")),))

    def test_unroll_small_reduction(self):
        def fn(x):
            val1, index1 = x.min(-1)
            val2, index2 = x.max(-1)
            return (
                val1,
                index1,
                val2,
                index2,
                x.sum(-1),
                (x > 1).any(-1),
                (x > 0).all(-1),
                x.argmin(-1),
                x.argmax(-1),
                x.amin(-1),
                x.amax(-1),
                x.aminmax(),
            )

        with config.patch(unroll_reductions_threshold=8):
            # small sized reductions will get unrolled
            self.common(fn, (torch.randn(8, 3),))
        torch._dynamo.reset()
        with config.patch(unroll_reductions_threshold=1):
            # make sure things also work if they aren't unrolled
            self.common(fn, (torch.randn(8, 3),))

    def test_multilayer_low_prec(self):
        # fp16 nyi for cpu
        if self.device == "cpu":
            raise unittest.SkipTest("requires CUDA")

        def fn(a):
            return torch.mean(a)

        self.common(fn, ((torch.rand((10, 3, 352, 352), dtype=torch.float16),)))

    def test_expanded_reduction(self):
        if self.device == "cpu":
            raise unittest.SkipTest(
                "https://github.com/pytorch/torchdynamo/issues/1697"
            )

        def fn(x, y):
            z = x * y
            return z.sum((0, 1))

        self.common(fn, (torch.randn(2, 197, 256), torch.randn(2, 1, 256)))

    def test_min_max_reduction(self):
        def fn(a, b):
            return (
                (a + b).max(),
                (a + b).min(),
                torch.amax(a + 1, keepdim=True),
                torch.amin(b + 1, keepdim=True),
            )

        for dtype in [torch.float, torch.bfloat16, torch.float16]:
            self.common(fn, (torch.randn(8, 8).to(dtype), torch.randn(8, 8).to(dtype)))

    def test_fmin_fmax(self):
        def fn(a, b):
            return (
                torch.fmin(a, b),
                torch.fmax(a, b),
                torch.fmax(a + 1, torch.tensor(0.0)),
            )

        self.common(
            fn,
            (
                torch.tensor(
                    [-10.0, 10.0, float("nan"), float("nan"), float("nan"), 3, 4]
                ),
                torch.tensor(
                    [float("nan"), float("nan"), -10.0, 10.0, float("nan"), 4, 3]
                ),
            ),
        )

    def test_sum_int(self):
        def fn(x):
            return 2 * x.sum(-1) + x.sum()

        dtypes = torch.bool, torch.uint8, torch.int
        inps = [torch.randint(2, (64,), dtype=dtype) for dtype in dtypes]
        for i in inps:
            self.common(fn, (i,), check_lowp=False)

    def test_sum_dtype(self):
        def fn(x):
            return x * x.sum(-1, dtype=torch.double) + x.sum(dtype=torch.double)

        self.common(fn, (torch.ones(32, 32) * 70,))

    def test_clamp(self):
        def fn(a, b):
            return (a.clamp(-0.1, 0.1), b.clamp(0), torch.clamp(a + b, max=0))

        self.common(fn, (torch.randn(8, 8), torch.randn(8, 8)))

    def test_clamp_type_promotion(self):
        def fn(a):
            b = torch.tensor(1.0, dtype=torch.double, device=self.device)
            c = torch.full((4,), 2, device=self.device)
            return a.clamp(min=b, max=c)

        self.common(fn, (torch.randint(4, (4,)),))

    def test_arange1(self):
        def fn(x):
            rng1 = torch.arange(8 * 8, dtype=torch.float32, device=x.device).view(8, 8)
            rng2 = torch.arange(10, 18, device=x.device)
            tmp = x * rng1
            return tmp, tmp + rng2

        self.common(fn, (torch.randn(8, 8),))

    def test_arange2(self):
        def fn(x):
            rng1 = torch.arange(8, device=x.device)
            return (x + rng1,)

        self.common(fn, (torch.randint(4, (8, 8)),), check_lowp=False)

    def test_arange3(self):
        def fn(x):
            return x + torch.ops.aten.arange.start_step(
                0, 53, 4, dtype=torch.int64, device=x.device
            )

        self.common(fn, (torch.randn(14),))

    def test_arange4(self):
        def fn(x):
            return x - torch.arange(512, -512, -1.0, device=x.device)

        self.common(fn, (torch.randn(1024),))

    def test_arange5(self):
        def fn(step, device):
            return torch.arange(512, -512, step, device=device)

        compiled_fn = torch._dynamo.optimize()(fn)

        # NOTE: use assertEqual to check dtypes which self.common doesn't do
        for step in (-1, -1.0):
            expect = fn(step, self.device)
            actual = compiled_fn(step, self.device)
            self.assertEqual(expect, actual)
        self.assertEqual(expect, actual)

    def test_arange6(self):
        def fn(x):
            return torch.arange(0.1, 8.0001, 1, dtype=x.dtype, device=x.device)

        # Test that float arguments are truncated to int when dtype is set explicitly
        make_arg = functools.partial(make_tensor, device="cpu", requires_grad=False)
        self.common(fn, (make_arg(1, dtype=torch.float32),))
        self.common(fn, (make_arg(1, dtype=torch.int64),))

    def test_linspace1(self):
        def fn(x):
            return torch.linspace(0.125, 0.875, 7, device=x.device) + x

        self.common(fn, (torch.randn(1, 7),))

    def test_linspace2(self):
        def fn(x):
            return torch.linspace(0, 2, 1, device=x.device) + x

        self.common(fn, (torch.randn(1, 1),))

    def test_linspace3(self):
        def fn(x):
            return torch.linspace(0, 2, 0, device=x.device)

        self.common(fn, (torch.Tensor([]),))

    def test_tensor1(self):
        def fn(x):
            return torch.tensor([1], device=x.device) + x, torch.tensor(
                5, device=x.device
            )

        self.common(fn, (torch.randn(10),))

    def test_tensor2(self):
        def fn(x):
            return torch.tensor(list(range(2, 40, 2)), device=x.device) + x

        self.common(fn, (torch.randn(1),))

    def test_tensor3(self):
        def fn(x):
            return (
                torch.tensor([], device=x.device),
                torch.tensor([1, 2], device=x.device) + 1,
                torch.tensor([1, 2, 3], device=x.device) + 2,
                torch.tensor([1, 2, 3, 4], device=x.device) + x,
            )

        self.common(fn, [torch.randn(4)])

    def test_views1(self):
        def fn1(x, y):
            return (x.view(size2) + y,)

        def fn2(x, y):
            return ((x + 1).view(size2) + y,)

        views = [
            ([5 * 7], [5, 7]),
            ([2 * 3 * 4 * 5 * 6 * 7], [2, 3, 4, 5, 6, 7]),
            ([2 * 3, 4, 5, 6 * 7], [2, 3, 4, 5, 6, 7]),
            ([10 * 5, 20], [10, 5, 20]),
            ([1, 10, 1], [10]),
            ([10, 1, 10, 1, 10], [10, 100]),
            ([2, 2, 2, 2], [4, 4]),
        ]
        for size1, size2 in views:
            self.common(fn1, (torch.randn(size1), torch.randn(size2)))
            self.common(fn2, (torch.randn(size1), torch.randn(size2)))

        for size2, size1 in views:
            self.common(fn1, (torch.randn(size1), torch.randn(size2)))
            self.common(fn2, (torch.randn(size1), torch.randn(size2)))

    def test_views2(self):
        def fn1(x):
            return (x.view(size2) + 1,)

        def fn2(x):
            return ((x * 2).view(size2) + 1,)

        for size1, size2 in [
            ([2, 2, 2, 2], [4, -1]),
            ([10, 1, 10, 1, 10], [-1, 100]),
            ([10 * 5, 20], [10, -1, 20]),
        ]:
            self.common(fn1, (torch.randn(size1),))
            self.common(fn2, (torch.randn(size1),))

    def test_views3(self):
        # example taken from hf_BigBird
        def forward(arg1, arg2):
            index = torch.ops.aten.index(arg1, [arg2])
            view_1 = torch.ops.aten.view(index, [1, 2232, 64])
            view_2 = torch.ops.aten.view(view_1, [1, 12, 62, 192])
            return view_2

        self.common(
            forward,
            (
                rand_strided((64, 64), (64, 1), torch.float32),
                rand_strided((2232,), (1,), torch.int64),
            ),
        )

    def test_views4(self):
        # example taken from hf_BigBird
        def forward(arg1, arg2):
            arg1 = arg1.index_select(0, arg2)
            arg1 = torch.ops.aten.view(arg1, [2, 3, 4, 5, 5])
            arg1 = torch.ops.aten.view(arg1, [2, 3, 2, 10, -1])
            return arg1

        self.common(
            forward,
            (
                torch.randn(12, 5, 5),
                torch.randint(0, 11, (24,)),
            ),
        )

    def test_relu(self):
        def fn(a, b):
            return (torch.relu(a), torch.relu(a + b) / 10)

        self.common(fn, (torch.randn(8, 8), torch.randn(8, 8)))

    def test_exp(self):
        def fn(a, b):
            return (torch.exp(a), torch.exp(a + b))

        self.common(fn, (torch.randn(8, 8), torch.randn(8, 8)))

    def test_exp2(self):
        def fn(a, b):
            return (torch.exp2(a), torch.exp2(a + b), torch.pow(2, -torch.abs(a - b)))

        self.common(fn, (torch.randn(8, 8), torch.randn(8, 8)))

    def test_sigmoid(self):
        def fn(a, b):
            return (torch.sigmoid(a), torch.sigmoid(a + b))

        self.common(fn, (torch.randn(8, 8), torch.randn(8, 8)))

    def test_round(self):
        def fn(a, b):
            return torch.round(a), torch.round(b + 1), torch.round(a, decimals=2)

        # without manual_seed, there is some chance this test fails due to:
        # https://github.com/openai/triton/issues/530
        torch.manual_seed(0)

        # with *100 we are always getting a number exactly at .5 which we don't do right in half
        self.common(fn, (torch.randn(8, 8) * 100, torch.randn(8, 8) * 10))

    def test_round_correctness(self):
        if self.device == "cuda":
            raise unittest.SkipTest("need to debug tl.libdevice on A100/V100")

        def fn(a):
            return torch.round(a)

        self.common(
            fn,
            [torch.arange(-10, 10, 0.1, dtype=torch.float64)],
            check_lowp=False,
        )

    def test_silu(self):
        def fn(a):
            return (torch.nn.functional.silu(a),)

        self.common(fn, (torch.randn(8, 8),))

    # TODO(voz): Re-enable this test ASAP https://github.com/pytorch/pytorch/issues/82763
    @unittest.skip("Skipping due to op bugs")
    def test_nan_to_num(self):
        def fn(a):
            return (
                torch.nan_to_num(a),
                torch.nan_to_num(a, nan=3.0),
                torch.nan_to_num(a, nan=None),
                torch.nan_to_num(a, posinf=4.0),
                torch.nan_to_num(a, neginf=5.0),
                torch.nan_to_num(a, nan=3.0, posinf=4.0, neginf=5.0),
            )

        self.common(
            fn,
            (torch.tensor((float("nan"), float("inf"), float("-inf"), 1.0)),),
            check_lowp=False,  # a much more elaborate test is required to match finfo max's for float and half
        )

    def test_div1(self):
        def fn(a, b):
            return (
                aten.div(a, b, rounding_mode=None),
                aten.div(a, b, rounding_mode="floor"),
                aten.div(a, b, rounding_mode="trunc"),
                a / b,
                a // b,
            )

        self.common(fn, (torch.randn(8, 8) * 100, torch.randn(8, 8) * 100))

    def test_div2(self):
        def fn(a, b):
            return (
                aten.div(a, b, rounding_mode=None),
                aten.div(a, b, rounding_mode="floor"),
                aten.div(a, b, rounding_mode="trunc"),
                a / b,
                a // b,
            )

        self.common(fn, (torch.randint(-100, 100, [8, 8]), 100 * torch.randn(8, 8)))

    def test_div3(self):
        def fn(a, b):
            return (
                aten.div(a, b, rounding_mode=None),
                aten.div(a, b, rounding_mode="floor"),
                aten.div(a, b, rounding_mode="trunc"),
                a / b,
                a // b,
            )

        a = torch.randint(1, 100, [8, 8])
        self.common(fn, (a * 2, a))

    def test_div4(self):
        def fn(a, b):
            return (
                aten.div(a, b, rounding_mode=None),
                aten.div(a, b, rounding_mode="floor"),
                aten.div(a, b, rounding_mode="trunc"),
                a / b,
                a // b,
            )

        self.common(
            fn,
            (torch.randint(-100, 0, [8, 8]), torch.randint(1, 10, [8, 8])),
        )

    def test_div5(self):
        def fn(a, b):
            return (
                aten.div(a, b, rounding_mode=None),
                aten.div(a, b, rounding_mode="floor"),
                aten.div(a, b, rounding_mode="trunc"),
                a / b,
                a // b,
            )

        # divide a scalar
        self.common(fn, (torch.randint(-100, 0, [8, 8]), 16))

    def test_div6(self):
        def fn(a, b):
            return (
                aten.div(a, b, rounding_mode=None),
                aten.div(a, b, rounding_mode="floor"),
                aten.div(a, b, rounding_mode="trunc"),
                a / b,
                a // b,
            )

        # treat boolean as integer
        self.common(
            fn,
            (torch.ones([8, 8], dtype=torch.bool), torch.randint(-100, -1, [8, 8])),
        )

    def test_div7(self):
        def fn(a, b):
            return (
                aten.div(a, b, rounding_mode=None),
                aten.div(a, b, rounding_mode="floor"),
                aten.div(a, b, rounding_mode="trunc"),
                a / b,
                a // b,
            )

        self.common(
            fn,
            (
                torch.randint(2**32, 2**40, [100, 100]),
                torch.randint(-10, -1, [100, 100]),
            ),
        )

    def test_div8(self):
        def fn(a, b):
            return (
                aten.div(a, b, rounding_mode=None),
                aten.div(a, b, rounding_mode="floor"),
                aten.div(a, b, rounding_mode="trunc"),
                a / b,
                a // b,
            )

        self.common(fn, (1024, 100))

    def test_div_zero_dim(self):
        def fn(a, b):
            return (
                aten.div(a, b, rounding_mode=None),
                aten.div(a, b, rounding_mode="floor"),
                aten.div(a, b, rounding_mode="trunc"),
                a / b,
                a // b,
            )

        for dtype in (torch.float32, torch.int64):
            self.common(
                fn,
                (
                    make_tensor(10, device="cpu", dtype=dtype),
                    make_tensor((), device="cpu", dtype=dtype, exclude_zero=True),
                ),
            )
            self.common(
                fn,
                (
                    make_tensor((), device="cpu", dtype=dtype),
                    make_tensor(10, device="cpu", dtype=dtype, exclude_zero=True),
                ),
            )

    def test_div_prim(self):
        def fn(a, b):
            return (torch.ops.prims.div(a, b),)

        for dtype in (torch.float32, torch.int64):
            self.common(
                fn,
                (
                    make_tensor(100, device="cpu", dtype=dtype),
                    make_tensor(100, device="cpu", dtype=dtype, exclude_zero=True),
                ),
            )

    def test_both_scalars(self):
        def fn(a, b):
            return (
                aten.add(a, b),
                aten.add(b, a),
                aten.sub(a, b),
                aten.sub(b, a),
                aten.mul(a, b),
                aten.mul(b, a),
            )

        self.common(fn, (4, 3.3), reference_in_float=False)

    def test_sum_keepdims(self):
        def fn(a, b):
            return (torch.sum(a + b, -1, keepdim=True),)

        self.common(fn, (torch.randn(8, 8), torch.randn(8, 8)))

    def test_softmax(self):
        def fn(a, b):
            return (torch.softmax(a + b, -1), torch.softmax(a, 0), torch.softmax(b, 1))

        self.common(fn, (torch.randn(8, 8), torch.randn(8, 8)))

    def test_log_softmax(self):
        def fn(a, b):
            return (F.log_softmax(a + b, -1), F.log_softmax(a, 0), F.log_softmax(b, 1))

        self.common(fn, (torch.randn(8, 8), torch.randn(8, 8)))

    def test_transpose(self):
        def fn(a, b):
            return (
                torch.t(a) + b,
                torch.transpose(b * 2, 0, 1) + 10,
            )

        self.common(fn, (torch.randn(8, 8), torch.randn(8, 8)))

    def test_permute1(self):
        def fn(a):
            return (
                torch.permute(a + 1, [2, 1, 4, 0, 3]) + 2,
                torch.permute(a, [2, 1, 4, 0, 3]) + 2,
            )

        self.common(fn, (torch.randn(2, 2, 2, 2, 2),))

    def test_permute2(self):
        def fn(a):
            a = a.unfold(0, 2, 1)
            a = torch.unsqueeze(a, 1)
            a = torch.permute(a, [0, 2, 3, -3])
            return (a,)

        self.common(fn, (torch.randn(4, 4),))

    def test_expand(self):
        def fn(a):
            return (
                (a + 1).expand(3, 4, 2, 3, 2) + 2,
                a.expand(2, 1, 2, 3, 2) + 2,
            ), a.expand(2, -1, 5, -1)

        self.common(fn, (torch.randn(2, 1, 2),))

    def test_squeeze1(self):
        def fn(a):
            return ((a + 1).squeeze() + 2, a.squeeze() + 2)

        self.common(fn, (torch.randn(1, 2, 1, 2, 2, 1, 1),))

    def test_squeeze2(self):
        def fn(a):
            return ((a + 1).squeeze(-1).squeeze(2) + 2, a.squeeze(0) + 2)

        self.common(fn, (torch.randn(1, 2, 1, 2, 2, 2, 1),))

    def test_simplify_loops(self):
        def fn(a, b):
            return a + b

        self.common(
            fn,
            (
                torch.randn(2, 3, 4, 5, 6),
                torch.randn(4, 2, 3, 5, 6).permute(1, 2, 0, 3, 4),
            ),
        )

    def test_unsqueeze(self):
        def fn(a):
            return (
                torch.unsqueeze(a + 1, -1) + 2,
                torch.unsqueeze(a, 2) + 2,
                torch.unsqueeze(a + 1, 0) + 2,
                torch.unsqueeze(a, -2) + 2,
            )

        self.common(
            fn,
            (
                torch.randn(
                    2,
                    2,
                    2,
                    2,
                ),
            ),
        )

    def test_unsqueeze_inplace(self):
        def fn(a):
            tmp1 = a + 1
            aten.unsqueeze_(tmp1, 2)
            tmp2 = aten.unsqueeze_(a + 1, 0) + 2
            return (tmp1, tmp2)

        self.common(
            fn,
            (
                torch.randn(
                    2,
                    2,
                    2,
                    2,
                ),
            ),
        )

    def test_addmm(self):
        def fn(a, b, c):
            return (torch.addmm(a + 1, b + 2, c + 3) + 4,)

        self.common(
            fn,
            (
                torch.randn(8, 8),
                torch.randn(8, 8),
                torch.randn(8, 8),
            ),
        )

    def test_linear1(self):
        mod = torch.nn.Sequential(
            torch.nn.Linear(8, 16),
            torch.nn.Sigmoid(),
            ToTuple(),
        )
        self.common(mod, (torch.randn(2, 8),))

    def test_linear2(self):
        mod = torch.nn.Sequential(
            torch.nn.Linear(8, 8),
            torch.nn.ReLU(),
            torch.nn.Linear(8, 8),
            torch.nn.ReLU(),
            torch.nn.Linear(8, 8),
            torch.nn.ReLU(),
            torch.nn.Linear(8, 8),
            torch.nn.ReLU(),
        )
        self.common(mod, (torch.randn(2, 8),))

    def test_bmm1(self):
        def fn(a, b):
            return (
                torch.bmm(a, b),
                torch.bmm(a + 1, b + 2) + 3,
            )

        self.common(
            fn,
            (
                torch.randn(2, 8, 8),
                torch.randn(2, 8, 8),
            ),
            check_lowp=False,
        )
        self.common(
            fn,
            (
                torch.randn(1, 16, 8),
                torch.randn(1, 8, 10),
            ),
            check_lowp=False,
        )

    def test_bmm2(self):
        def fn(a, b):
            return torch.bmm(a.permute(0, 2, 1), b)

        self.common(
            fn,
            (
                torch.randn(1, 8, 8),
                torch.randn(1, 8, 8),
            ),
            check_lowp=False,
        )

    def test_shape_prop_torch_ones(self):
        class Model(torch.nn.Module):
            def forward(self, attention_scores):
                extended_attention_mask = torch.ones(
                    8, 1, 1, 512, device=attention_scores.device
                )
                attention_scores = attention_scores + extended_attention_mask

                return attention_scores

        mod = Model().eval()
        with torch.no_grad():
            self.common(
                mod,
                (torch.randn(8, 12, 512, 512),),
            )

    @slow()
    def test_conv_bn_fuse(self):
        # For gpu path, there is an accuracy issue
        if self.device == "cuda":
            raise unittest.SkipTest("only support cpu conv bn test")

        input_shapes = {1: (112,), 2: (112, 112), 3: (55, 55, 55)}
        conv_modules = {1: torch.nn.Conv1d, 2: torch.nn.Conv2d, 3: torch.nn.Conv3d}
        bn_modules = {
            1: torch.nn.BatchNorm1d,
            2: torch.nn.BatchNorm2d,
            3: torch.nn.BatchNorm3d,
        }
        options = itertools.product(
            [1, 2, 3],
            [True, False],
            [1, 3],
            [1, 2],
            [1, 4],
        )

        for (
            dim,
            bias,
            kernel_size,
            dilation,
            groups,
        ) in options:
            oC = 32 * groups
            iC = 3 * groups
            x_shape = (1, iC) + input_shapes[dim]
            mod = torch.nn.Sequential(
                conv_modules[dim](
                    iC,
                    oC,
                    kernel_size=kernel_size,
                    dilation=dilation,
                    groups=groups,
                    bias=bias,
                ),
                bn_modules[dim](oC),
            ).eval()
            test_memory_format = [torch.contiguous_format]
            # TODO: GPU path doesn't support channels_last now.
            if not HAS_CUDA and dim > 1:
                channels_last = (
                    torch.channels_last if dim == 2 else torch.channels_last_3d
                )
                test_memory_format.append(channels_last)
            for memory_format in test_memory_format:
                v = torch.randn(x_shape, dtype=torch.float32).to(
                    memory_format=memory_format
                )
                with torch.no_grad():
                    self.common(
                        mod,
                        (v,),
                    )

    def test_conv_functional_bn_fuse(self):
        # For gpu path, there is an accuracy issue
        if self.device == "cuda":
            raise unittest.SkipTest("only support cpu conv bn test")

        # Define a BatchNorm using functional BN.
        class BatchNorm(torch.nn.BatchNorm2d):
            def __init__(
                self,
                num_features,
                eps=1e-5,
                momentum=0.1,
                affine=True,
                track_running_stats=True,
                device=None,
                dtype=None,
            ):
                factory_kwargs = {"device": device, "dtype": dtype}
                super().__init__(
                    num_features,
                    eps=eps,
                    momentum=momentum,
                    affine=affine,
                    track_running_stats=track_running_stats,
                    **factory_kwargs,
                )

            def forward(self, x):
                if self.momentum is None:
                    exponential_average_factor = 0.0
                else:
                    exponential_average_factor = self.momentum

                if self.training and self.track_running_stats:
                    # TODO: if statement only here to tell the jit to skip emitting this when it is None
                    if self.num_batches_tracked is not None:  # type: ignore[has-type]
                        self.num_batches_tracked = self.num_batches_tracked + 1  # type: ignore[has-type]
                        if self.momentum is None:  # use cumulative moving average
                            exponential_average_factor = 1.0 / float(
                                self.num_batches_tracked
                            )
                        else:  # use exponential moving average
                            exponential_average_factor = self.momentum
                if self.training:
                    bn_training = True
                else:
                    bn_training = (self.running_mean is None) and (
                        self.running_var is None
                    )
                x = F.batch_norm(
                    x,
                    # If buffers are not to be tracked, ensure that they won't be updated
                    self.running_mean
                    if not self.training or self.track_running_stats
                    else None,
                    self.running_var
                    if not self.training or self.track_running_stats
                    else None,
                    self.weight,
                    self.bias,
                    bn_training,
                    exponential_average_factor,
                    self.eps,
                )
                return x

        v = torch.randn(1, 3, 556, 56, dtype=torch.float32)
        mod = torch.nn.Sequential(
            torch.nn.Conv2d(
                3,
                64,
                kernel_size=3,
                dilation=1,
                groups=1,
                bias=True,
            ),
            BatchNorm(64),
        ).eval()
        with torch.no_grad():
            self.common(
                mod,
                (v,),
            )

    def test_upsample_cat_conv(self):
        if self.device == "cuda":
            raise unittest.SkipTest("only support cpu upsample_cat_conv test")

        class M(torch.nn.Module):
            def __init__(
                self,
                **kwargs,
            ):
                super().__init__()
                self.upsample = torch.nn.UpsamplingNearest2d(scale_factor=2)
                self.conv = torch.nn.Conv2d(
                    8,
                    5,
                    kernel_size=1,
                    padding=0,
                    stride=1,
                    dilation=1,
                    **kwargs,
                )

            def forward(self, x, y):
                x = self.upsample(x)
                z = torch.cat([x, y], dim=1)
                z = self.conv(z)
                return z

        v1 = torch.randn([8, 2, 12, 26])
        v2 = torch.randn([8, 6, 24, 52])

        with torch.no_grad():
            self.common(
                M().eval(),
                (v1, v2),
            )

    def test_conv2d_packed(self):
        if self.device == "cuda":
            raise unittest.SkipTest("only support cpu conv2d packed test")

        x_shape = (1, 3, 56, 56)
        for mode_train in [True, False]:
            mod = torch.nn.Sequential(torch.nn.Conv2d(3, 64, 3, 3)).train(
                mode=mode_train
            )
            v = torch.randn(x_shape, dtype=torch.float32)
            with torch.no_grad():
                self.common(
                    mod,
                    (v,),
                )

    def test_conv_used_from_multiple_places(self):
        if self.device == "cuda":
            raise unittest.SkipTest("only support cpu conv/linear fusion test")

        class M(torch.nn.Module):
            def __init__(self, conv_in_channel, conv_out_channel) -> None:
                super().__init__()
                self.conv = torch.nn.Conv2d(conv_in_channel, conv_out_channel, (3, 3))

            def forward(self, x):
                res = self.conv(x)
                res = F.relu(res)
                res = self.conv(res)
                return res

        with torch.no_grad():
            m = M(3, 3).eval()
            m_opt = torch.compile(m)
            x = torch.randn(1, 3, 224, 224)
            m_opt(x)
            self.assertEqual(m(x), m_opt(x))

    def test_linear_used_from_multiple_places(self):
        if self.device == "cuda":
            raise unittest.SkipTest("only support cpu conv/linear fusion test")

        class M(torch.nn.Module):
            def __init__(self, in_channel, out_channel) -> None:
                super().__init__()
                self.linear = torch.nn.Linear(in_channel, out_channel)

            def forward(self, x):
                res = self.linear(x)
                res = F.relu(res)
                res = self.linear(res)
                return res

        if has_bf16_support():
            with torch.no_grad():
                m = M(224, 224).bfloat16().eval()
                m_opt = torch.compile(m)
                x = torch.randn(224, 224, dtype=torch.bfloat16)
                m_opt(x)
                self.assertEqual(m(x), m_opt(x))

    @slow()
    def test_conv2d_unary(self):
        # For gpu path, there is an accuracy issue
        # see https://github.com/pytorch/pytorch/issues/87745
        if self.device == "cuda":
            raise unittest.SkipTest("only support cpu conv2d unary test")

        class M(torch.nn.Module):
            def __init__(
                self,
                unary_fn,
                in_channels,
                out_channels,
                **kwargs,
            ):
                super().__init__()
                self.conv = torch.nn.Conv2d(
                    in_channels,
                    out_channels,
                    **kwargs,
                )
                self.unary_fn = unary_fn

            def forward(self, x):
                x = self.conv(x)
                return self.unary_fn(x)

        test_memory_format = [torch.contiguous_format, torch.channels_last]
        options = itertools.product(
            unary_list,
            [True, False],
            [1, 3],
            [1, 2],
            [1, 4],
            ["same", 0],
            test_memory_format,
            [True, False],
        )

        for (
            unary_fn,
            bias,
            kernel_size,
            dilation,
            groups,
            padding,
            memory_format,
            mode_train,
        ) in options:
            oC = 32 * groups
            iC = 3 * groups
            x_shape = (1, iC, 112, 112)
            mod = M(
                unary_fn,
                iC,
                oC,
                kernel_size=kernel_size,
                padding=padding,
                dilation=dilation,
                groups=groups,
                bias=bias,
            ).train(mode=mode_train)

            # TODO: add bf16 test for cpu path?
            # TODO: this test fails when requires_grad=False
            v = (
                torch.randn(x_shape, dtype=torch.float32, requires_grad=True)
                .add(1)
                .to(memory_format=memory_format)
            )
            with torch.no_grad():
                self.common(
                    mod,
                    (v,),
                )

    @slow()
    def test_conv2d_binary(self):
        # For gpu path, there is an accuracy issue
        # see https://github.com/pytorch/pytorch/issues/87745
        if self.device == "cuda":
            raise unittest.SkipTest("only support cpu conv2d binary test")

        class M(torch.nn.Module):
            def __init__(
                self,
                binary_fn,
                unary_fn,
                in_channels,
                out_channels,
                dilation,
                groups,
                padding,
                bias,
                **kwargs,
            ):
                super().__init__()
                self.conv1 = torch.nn.Conv2d(
                    in_channels,
                    out_channels,
                    dilation=dilation,
                    groups=groups,
                    padding=padding,
                    bias=bias,
                    **kwargs,
                )
                self.conv2 = torch.nn.Sequential(
                    torch.nn.Conv2d(
                        in_channels,
                        out_channels,
                        dilation=dilation,
                        groups=groups,
                        padding=padding,
                        bias=bias,
                        **kwargs,
                    )
                )
                self.binary_fn = binary_fn
                self.unary_fn = unary_fn

            def forward(self, x):
                x1 = self.conv1(x)
                x2 = self.conv2(x)
                return self.unary_fn(self.binary_fn(x1, x2))

        test_memory_format = [torch.contiguous_format, torch.channels_last]
        options = itertools.product(
            binary_list,
            unary_list[:2],
            [True, False],
            [1, 3],
            [1, 2],
            [1, 4],
            ["same", 0],
            test_memory_format,
            [True, False],
        )

        for (
            binary_fn,
            unary_fn,
            bias,
            kernel_size,
            dilation,
            groups,
            padding,
            memory_format,
            mode_train,
        ) in options:
            oC = 32 * groups
            iC = 3 * groups
            x_shape = (1, iC, 112, 112)
            mod = M(
                binary_fn,
                unary_fn,
                iC,
                oC,
                dilation,
                groups,
                padding,
                bias,
                kernel_size=kernel_size,
            ).train(mode=mode_train)
            mod = mod.to(memory_format=memory_format)
            # TODO: add bf16 test
            v = torch.randn(x_shape, dtype=torch.float32).to(
                memory_format=memory_format
            )
            with torch.no_grad():
                self.common(
                    mod,
                    (v,),
                )

    def test_linear_packed(self):
        options = itertools.product([[2, 3, 10], [2, 10], [10]], [True, False])
        for input_shape, bias in options:
            mod = torch.nn.Sequential(
                torch.nn.Linear(input_shape[-1], 30, bias=bias)
            ).eval()

            v = torch.randn(input_shape)
            with torch.no_grad():
                self.common(
                    mod,
                    (v,),
                )
            if has_bf16_support() and len(input_shape) > 1:
                mod = mod.to(torch.bfloat16)
                v = v.to(torch.bfloat16)
                with torch.no_grad():
                    self.common(
                        mod,
                        (v,),
                    )

    def test_linear_buffer_reuse(self):
        class M(torch.nn.Module):
            def __init__(self):
                super().__init__()
                self.linear1 = torch.nn.Linear(16, 16)
                self.tanh = torch.nn.Tanh()
                self.linear2 = torch.nn.Linear(16, 16)

            def forward(self, x):
                x = self.linear1(x)
                x = self.tanh(x)
                x = self.linear2(x)
                return x

        mod = M().eval()
        v = torch.randn(1, 16)

        with torch.no_grad():

            def compile_fx_wrapper(model_, example_inputs_):
                return compile_fx(model_, example_inputs_)

            def run(*ex, **kwargs):
                return mod(*ex, **kwargs)

            run = torch._dynamo.optimize(compile_fx_wrapper)(run)
            code = run_and_get_cpp_code(run, v)
            self.assertFalse("= as_strided(" in code)
            self.assertEqual(run(*v), mod(*v))

    def test_linear_unary(self):
        class M(torch.nn.Module):
            def __init__(
                self,
                unary_fn,
                in_features,
                out_features,
                bias,
                **kwargs,
            ):
                super().__init__()
                self.linear = torch.nn.Linear(
                    in_features,
                    out_features,
                    bias,
                    **kwargs,
                )
                self.unary_fn = unary_fn

            def forward(self, x):
                x = self.linear(x)
                return self.unary_fn(x)

        options = itertools.product(unary_list, [[2, 3, 10], [2, 10]], [True, False])
        dtype = torch.bfloat16
        if has_bf16_support():
            for eltwise_fn, input_shape, bias in options:
                mod = M(eltwise_fn, input_shape[-1], 30, bias=bias).eval()
                # only fuse for linear when the dtype is bf16
                mod = mod.to(dtype)
                v = torch.randn(input_shape).to(dtype)
                with torch.no_grad():
                    self.common(
                        mod,
                        (v,),
                    )

    def test_linear_binary(self):
        class M(torch.nn.Module):
            def __init__(self, eltwise_fn, in_channels, out_channels, bias, **kwargs):
                super().__init__()
                self.linear = torch.nn.Linear(
                    in_channels, out_channels, bias=bias, **kwargs
                )
                self.eltwise = eltwise_fn

            def forward(self, x, y):
                x = self.linear(x)
                x = self.eltwise(x, y)
                return x

        options = itertools.product(binary_list, [[2, 3, 10], [2, 10]], [True, False])
        dtype = torch.bfloat16
        out_feature = 30
        if has_bf16_support():
            for binary_ops, input_shape, bias in options:
                mod = M(binary_ops, input_shape[-1], out_feature, bias).eval()

                # only fuse for linear when the dtype is bf16
                mod = mod.to(dtype)
                v = torch.randn(input_shape).to(dtype)
                other = torch.randn(input_shape[:-1] + [out_feature]).to(dtype)
                with torch.no_grad():
                    self.common(mod, (v, other), atol=2e-3, rtol=0.016)

    def test_conv_transpose2d_packed(self):
        if self.device == "cuda":
            raise unittest.SkipTest("only support cpu conv_transpose2d packed test")

        x_shape = (1, 3, 28, 28)
        mod = torch.nn.Sequential(torch.nn.ConvTranspose2d(3, 64, 3, 3)).eval()
        v = torch.randn(x_shape, dtype=torch.float32)
        with torch.no_grad():
            self.common(
                mod,
                (v,),
            )

    @slow()
    def test_conv_transpose2d_unary(self):
        if self.device == "cuda":
            raise unittest.SkipTest("only support cpu conv_transpose2d unary test")

        class M(torch.nn.Module):
            def __init__(
                self,
                unary_fn,
                in_channels,
                out_channels,
                **kwargs,
            ):
                super().__init__()
                self.conv_transpose2d = torch.nn.ConvTranspose2d(
                    in_channels,
                    out_channels,
                    **kwargs,
                )
                self.unary_fn = unary_fn

            def forward(self, x):
                x = self.conv_transpose2d(x)
                return self.unary_fn(x)

        test_memory_format = [torch.contiguous_format, torch.channels_last]
        options = itertools.product(
            unary_list,
            [True, False],
            [1, 3],
            [1, 2],
            [1, 4],
            [0, 1],
            test_memory_format,
        )

        for (
            unary_fn,
            bias,
            kernel_size,
            dilation,
            groups,
            padding,
            memory_format,
        ) in options:
            oC = 32 * groups
            iC = 3 * groups
            x_shape = (1, iC, 28, 28)
            mod = M(
                unary_fn,
                iC,
                oC,
                kernel_size=kernel_size,
                padding=padding,
                dilation=dilation,
                groups=groups,
                bias=bias,
            ).eval()

            v = torch.randn(x_shape, dtype=torch.float32).to(
                memory_format=memory_format
            )
            with torch.no_grad():
                self.common(
                    mod,
                    (v,),
                )

    def test_view_detach(self):
        def fn(a):
            return a[0].detach()

        self.common(
            fn,
            (torch.randn([4, 4], requires_grad=True),),
        )

    def test_gather1(self):
        def fn(a, b):
            return (
                torch.gather(a.expand([4, 5, 10, 6]), 3, b + 1),
                torch.gather(a.expand([4, 5, 10, 6]), -1, b + 1),
            )

        self.common(
            fn,
            (
                torch.randn([1, 1, 10, 6]),
                torch.randint(5, [4, 5, 10, 1], dtype=torch.int64),
            ),
        )

    def test_gather2(self):
        # 0d tensor
        def fn(a, b):
            return torch.gather(a, 0, b) + torch.gather(a, -1, b)

        x = torch.tensor(123)
        y = torch.tensor(0)
        self.assertEqual(fn(x, y), x + x)

    def test_gather3(self):
        def fn(a, b):
            return torch.gather(a, 1, b, sparse_grad=True)

        self.common(
            fn,
            (
                torch.randn([4, 5, 10, 6], requires_grad=True),
                torch.randint(5, [4, 5, 10, 1], dtype=torch.int64),
            ),
        )

    def test_slice1(self):
        def fn(a):
            return (
                a[:, :10, 0] + a[:, 10:, 0],
                (a + 1)[:, :10, 0] + (a + 1)[:, 10:, 0],
            )

        self.common(
            fn,
            (torch.randn([2, 20, 2]),),
        )

    def test_slice2(self):
        def fn(a):
            return (
                a[:-1, ::2, -1] + a[-1:, 1::2, -2],
                (a + 1)[:-1, ::2, -1] + (a + 2)[-1:, 1::2, -2],
            )

        self.common(
            fn,
            (torch.randn([2, 20, 2]),),
        )

    def test_split_with_sizes(self):
        def fn(a, sizes):
            return [t + 1.0 for t in torch.split(a * 2.0, sizes, -1)]

        self.common(fn, (torch.randn(2, 2, 10), [3, 3, 4]))
        self.common(fn, (torch.randn(2, 2, 10), [4, 3, 3]))
        self.common(fn, (torch.randn(2, 2, 10), [1, 2, 3, 4]))

    def test_split(self):
        def fn(a):
            t = torch.split(a, 3, -1)
            return (t[0], t[1], t[2], t[3])

        def fn2(a):
            return fn(a + 1)

        self.common(
            fn,
            (torch.randn([2, 2, 10]),),
        )

        self.common(
            fn2,
            (torch.randn([2, 2, 10]),),
        )

    def test_to_dtype(self):
        def fn(a, b):
            return (
                aten._to_copy(a, dtype=6),
                aten._to_copy(b + 1, dtype=6),
                aten.to(b, torch.float64),
                aten.to(b, torch.bool),
            )

        self.common(
            fn,
            (
                torch.randn([2, 2, 10]),
                torch.randn([2, 2, 10], dtype=torch.float64),
            ),
        )

    @requires_cuda()
    def test_to_device(self):
        def fn(a):
            if a.device.type == "cpu":
                return aten._to_copy(a, device=torch.device("cuda"), dtype=6, layout=0)
            else:
                return aten._to_copy(a, device=torch.device("cpu"), dtype=6, layout=0)

        self.common(
            fn,
            (torch.randn([2, 2, 10]),),
        )

    def test_to_memory_format(self):
        def fn(a, memory_format):
            return a.to(memory_format=memory_format)

        self.common(
            fn,
            (torch.randn([2, 2, 10, 10]), torch.channels_last),
        )
        self.common(
            fn,
            (
                torch.randn([2, 2, 10, 10]).to(memory_format=torch.channels_last),
                torch.contiguous_format,
            ),
        )

    @requires_cuda()
    def test_to_device_constant(self):
        def fn(a):
            d1 = a.device.type
            if d1 == "cpu":
                d2 = "cuda"
            else:
                d2 = "cpu"

            const1 = torch.as_tensor(list(range(64)), device=d2)
            return (
                torch.arange(10, device=d2).to(d1) + a,
                const1.to(d1),
                (const1 + 1).to(d1),
            )

        self.common(
            fn,
            (torch.randn([10]),),
        )

    @requires_cuda()
    def test_multi_device(self):
        def fn(x):
            x = x + 1
            x = x + 2
            x = x.cuda()
            x = x + 3
            x = x + 4
            x = x.cpu()
            x = x + 5
            x = x + 6
            x = x.cuda()
            x = x + 7
            x = x + 8
            x = x.cpu()
            x = x + 9
            x = x + 10
            return x

        self.common(
            fn,
            (torch.randn([2, 2, 10]),),
            check_lowp=False,  # cpu doesn't understand fp16, and there are explicit .cpu() calls
        )

    @requires_multigpu()
    def test_multi_gpu_device(self):
        def fn(x, y):
            r = torch.ops.aten.div(x, y)
            r = r.to("cuda:1")
            return 2 * r

        self.common(fn, (torch.randn(4), torch.randn(4)), check_lowp=False)

    @requires_multigpu()
    def test_multi_gpu_recompile_on_index(self):
        torch.set_float32_matmul_precision("high")

        def gemm(x, y):
            return x @ y

        failed_guard = None

        def fail(guard):
            nonlocal failed_guard
            failed_guard = guard

        gemm_opt = torch._dynamo.optimize("inductor", guard_fail_fn=fail)(gemm)

        x0 = torch.randn(1024, 1024, device="cuda:0")
        y0 = torch.randn(1024, 1024, device="cuda:0")

        gemm_opt(x0, y0)

        x1 = torch.randn(1024, 1024, device="cuda:1")
        y1 = torch.randn(1024, 1024, device="cuda:1")

        gemm_opt(x1, y1)
        self.assertTrue(failed_guard is not None)
        self.assertTrue(
            "tensor 'x' Tensor device index mismatch. Expected device index to be"
            in failed_guard.reason
        )

    def test_unbind(self):
        def fn(a):
            return torch.unbind(a), torch.unbind(a, -1)

        self.common(
            fn,
            (torch.randn([4, 4, 4]),),
        )

    def test_convolution1(self):
        m = torch.nn.Sequential(
            torch.nn.Conv2d(5, 6, [3, 3]),
            torch.nn.ReLU(),
            ToTuple(),
        )

        self.common(
            m,
            (torch.randn([2, 5, 16, 16]),),
            # Mismatched elements: 10 / 2352 (0.4%)
            # Greatest absolute difference: 5.7220458984375e-05 at index (0, 3, 12, 12) (up to 1e-05 allowed)
            # Greatest relative difference: 0.06512477175897748 at index (0, 4, 11, 9) (up to 0.001 allowed)
            atol=6e-5,
            rtol=0.001,
        )

    def test_convolution2(self):
        def fn(x, w, b):
            # transposed conv
            return (aten.convolution(x, w, b, [4], [0], [1], True, [0], 1),)

        self.common(
            fn,
            (
                torch.randn([2, 32, 90]),
                torch.randn([32, 16, 8]),
                torch.randn([16]),
            ),
            check_lowp=False,
        )

    def test_conv2d_channels_last(self):
        if self.device == "cuda":
            raise unittest.SkipTest("only support cpu conv2d channels_last")

        m = torch.nn.Sequential(
            torch.nn.Conv2d(3, 3, 1, 1),
            ToTuple(),
        )
        # only weight is channels_last
        self.common(
            m.to(memory_format=torch.channels_last),
            (torch.randn([2, 3, 16, 16]),),
            check_lowp=False,
        )
        # only activation is channels_last
        self.common(
            m,
            (torch.randn([2, 3, 16, 16]).to(memory_format=torch.channels_last),),
            check_lowp=False,
        )
        # activation and weight are all channels_last
        self.common(
            m.to(memory_format=torch.channels_last),
            (torch.randn([2, 3, 16, 16]).to(memory_format=torch.channels_last),),
            check_lowp=False,
        )

    def test_conv2d_backward_channels_last(self):
        def fn(grad_output, inp, weight):
            convolution_backward_8 = torch.ops.aten.convolution_backward.default(
                grad_output,
                inp,
                weight,
                [320],
                [1, 1],
                [0, 0],
                [1, 1],
                False,
                [0, 0],
                1,
                [True, True, True],
            )
            return convolution_backward_8

        # only weight is channels_last
        self.common(
            fn,
            (
                torch.randn([2, 320, 8, 8]),
                torch.randn([2, 2048, 8, 8]),
                torch.randn([320, 2048, 1, 1]).to(memory_format=torch.channels_last),
            ),
            check_lowp=False,
        )

    def test_conv3d_channels_last(self):
        if self.device == "cuda":
            raise unittest.SkipTest("only support cpu conv3d channels_last")

        m = torch.nn.Sequential(
            torch.nn.Conv3d(3, 3, 1, 1),
            ToTuple(),
        )
        # only weight is channels_last
        self.common(
            m.to(memory_format=torch.channels_last_3d),
            (torch.randn([2, 3, 16, 16, 16]),),
        )
        # only activation is channels_last
        self.common(
            m,
            (torch.randn([2, 3, 16, 16, 16]).to(memory_format=torch.channels_last_3d),),
        )
        # activation and weight are all channels_last
        self.common(
            m.to(memory_format=torch.channels_last_3d),
            (torch.randn([2, 3, 16, 16, 16]).to(memory_format=torch.channels_last_3d),),
        )

    def test_adaptive_avg_pool2d1(self):
        def fn(x):
            return aten._adaptive_avg_pool2d(x, (6, 6)), aten._adaptive_avg_pool2d(
                x + 1, (2, 5)
            )

        self.common(
            fn,
            (torch.randn(2, 4, 16, 16),),
            check_lowp=False,
        )

        # lowering to avg_pool2d case
        self.common(
            fn,
            (torch.randn(2, 4, 3, 3),),
        )

        # no-op case
        self.common(
            fn,
            (torch.randn(2, 4, 6, 6),),
        )

    def test_adaptive_avg_pool2d2(self):
        # Big kernel size, use fallback
        def fn(x):
            return aten._adaptive_avg_pool2d(x, (4, 4))

        torch._inductor.metrics.generated_kernel_count = 0
        self.common(
            fn,
            (torch.randn(2, 4, 21, 21),),
            check_lowp=False,
        )
        self.assertEqual(torch._inductor.metrics.generated_kernel_count, 0)

    def test_max_pool2d1(self):
        def fn(x):
            return aten.max_pool2d_with_indices(x, [3, 3], [2, 2])

        self.common(
            fn,
            (torch.randn(2, 4, 16, 16),),
        )

    def test_max_pool2d2(self):
        def fn(x):
            return aten.max_pool2d_with_indices(x, [3, 3], [2, 2])

        self.common(
            fn,
            (torch.randn([16, 64, 55, 55]),),
        )

    def test_max_pool2d3(self):
        def fn(x):
            # with padding
            return (
                aten.max_pool2d_with_indices(x, [3, 3], [2, 2], [1, 1]),
                aten.max_pool2d_with_indices(
                    x,
                    [
                        3,
                    ],
                    [
                        2,
                    ],
                    [
                        1,
                    ],
                ),
            )

        self.common(
            fn,
            (-torch.arange(1 * 8 * 8, dtype=torch.float32).view(1, 1, 8, 8),),
        )

    def test_max_pool2d4(self):
        def fn(x):
            # with padding
            return aten.max_pool2d_with_indices(x, [3, 3], [2, 2], [0, 0], [1, 1], True)

        self.common(
            fn,
            (torch.randn([2, 8, 111, 111]),),
        )

    def test_max_pool2d5(self):
        def fn(x):
            return aten.max_pool2d_with_indices(x, [3, 3], [])

        self.common(
            fn,
            (torch.randn([16, 64, 55, 55]),),
        )

    def test_max_pool2d6(self):
        # Too big kernel size, use fallback
        def fn(x):
            return aten.max_pool2d_with_indices(x, [13, 13], [])

        torch._inductor.metrics.generated_kernel_count = 0
        self.common(
            fn,
            (torch.randn([16, 64, 55, 55]),),
        )
        self.assertEqual(torch._inductor.metrics.generated_kernel_count, 0)

    # From https://github.com/pytorch/pytorch/issues/94775
    def test_max_pool2d7(self):
        # ceil mode turns on
        def fn(x):
            return torch.nn.functional.max_pool2d(
                x, 1, stride=(2, 2), padding=0, ceil_mode=True
            )

        self.common(
            fn,
            (torch.randn([1, 1, 6, 7]),),
        )

    def test_avg_pool2d1(self):
        def fn(x):
            return aten.avg_pool2d(x, [3, 3], [2, 2])

        self.common(
            fn,
            (torch.randn(2, 4, 16, 16),),
        )

    def test_avg_pool2d2(self):
        def fn(x):
            return aten.avg_pool2d(x, [3, 3], [2, 2])

        self.common(
            fn,
            (torch.randn([16, 64, 55, 55]),),
        )

    def test_avg_pool2d3(self):
        def fn(x):
            return (
                aten.avg_pool2d(x, [3, 3], [2, 2], [1, 1]),
                aten.avg_pool2d(
                    x,
                    [
                        3,
                    ],
                    [
                        2,
                    ],
                    [
                        1,
                    ],
                ),
            )

        self.common(
            fn,
            (-torch.arange(1 * 8 * 8, dtype=torch.float32).view(1, 1, 8, 8),),
        )

    def test_avg_pool2d4(self):
        def fn(x):
            return aten.avg_pool2d(x, [3, 3], [2, 2], [0, 0], True)

        self.common(
            fn,
            (torch.randn([2, 8, 111, 111]),),
        )

    def test_avg_pool2d5(self):
        def fn(x):
            return aten.avg_pool2d(x, [3, 3], [2, 2], [1, 1], count_include_pad=False)

        self.common(
            fn,
            (-torch.arange(1 * 8 * 8, dtype=torch.float32).view(1, 1, 8, 8),),
        )

    def test_avg_pool2d6(self):
        def fn(x):
            return aten.avg_pool2d(x, [3, 3], [2, 2], [1, 1], divisor_override=3)

        self.common(
            fn,
            (-torch.arange(1 * 8 * 8, dtype=torch.float32).view(1, 1, 8, 8),),
        )

    def test_avg_pool2d7(self):
        # Large kernel size, use fallback
        def fn(x):
            return aten.avg_pool2d(x, [13, 13], [1, 1], [0, 0])

        torch._inductor.metrics.generated_kernel_count = 0
        self.common(
            fn,
            (-torch.arange(1 * 24 * 24, dtype=torch.float32).view(1, 1, 24, 24),),
        )
        self.assertEqual(torch._inductor.metrics.generated_kernel_count, 0)

    def test_alexnet_prefix(self):
        def forward(arg6, arg7, arg16):
            convolution = torch.ops.aten.convolution(
                arg16, arg7, arg6, [4, 4], [2, 2], [1, 1], False, [0, 0], 1
            )
            relu = torch.ops.aten.relu(convolution)
            max_pool2d_with_indices = torch.ops.aten.max_pool2d_with_indices(
                relu, [3, 3], [2, 2]
            )
            getitem = max_pool2d_with_indices[0]
            return (getitem,)

        self.common(
            forward,
            (
                rand_strided((64,), (1,), torch.float32, "cpu"),
                rand_strided((64, 3, 11, 11), (363, 121, 11, 1), torch.float32, "cpu"),
                rand_strided(
                    (16, 3, 224, 224), (150528, 50176, 224, 1), torch.float32, "cpu"
                ),
            ),
            # Mismatched elements: 127 / 746496 (0.0%)
            # Greatest absolute difference: 0.0009765625 at index (1, 62, 7, 16) (up to 1e-05 allowed)
            # Greatest relative difference: 0.05187467899332306 at index (14, 18, 11, 0) (up to 0.001 allowed)
            atol=1e-3,
            rtol=0.001,
        )

    def test_elu(self):
        def fn(x):
            return aten.elu(x, 1.6732632423543772, 1.0507009873554805) + 2, aten.elu(
                x + 1, 2, 3, 4
            )

        self.common(
            fn,
            (torch.randn([16, 16]),),
        )

    def test_tan(self):
        def fn(x):
            return aten.tan(x) + 2, aten.tan(x + 1)

        self.common(
            fn,
            (torch.randn([16, 16]),),
        )

    def test_tanh(self):
        def fn(x):
            return aten.tanh(x) + 2, aten.tanh(x + 1)

        self.common(
            fn,
            (torch.randn([16, 16]),),
        )

    def test_lgamma(self):
        def fn(x):
            return aten.lgamma(x) + 2, aten.cos(x + 1)

        self.common(
            fn,
            (torch.randn([16, 16]),),
        )

    def test_cos(self):
        def fn(x):
            return aten.cos(x) + 2, aten.cos(x + 1)

        self.common(
            fn,
            (torch.randn([16, 16]),),
        )

    def test_sin(self):
        def fn(x):
            return aten.sin(x) + 2, aten.sin(x + 1)

        self.common(
            fn,
            (torch.randn([16, 16]),),
        )

    def test_repeat(self):
        def fn(x):
            return (
                x.repeat(2, 2, 3, 1),
                x.repeat(8, 1, 1, 1),
                x.repeat(2, 1, 1, 1, 1, 1),
            )

        self.common(
            fn,
            (torch.randn([1, 2, 4, 8]),),
        )

    def test_embedding(self):
        m = torch.nn.Sequential(
            torch.nn.Embedding(10, 4, padding_idx=0),
            torch.nn.ReLU(),
            ToTuple(),
        )

        self.common(
            m,
            (torch.randint(10, [2, 8]),),
        )

    def test_mean(self):
        def fn(x):
            return (
                x.mean(),
                x.mean(-1),
                torch.mean(x, -2, keepdim=True),
                x.mean([0, 1]),
            )

        self.common(
            fn,
            (torch.randn([1, 2, 4, 8]),),
        )

    def test_var_mean(self):
        def fn(x):
            return (
                *torch.var_mean(x, -1),
                *torch.var_mean(x, [1, 3]),
            )

        self.common(
            fn,
            (torch.randn([1, 2, 4, 8]),),
        )

    @config.patch(pick_loop_orders=True)
    def test_transposed_propagates(self):
        @torch._dynamo.optimize("inductor", nopython=True)
        def fn(x, y):
            return x + y

        a = torch.randn(1, 4, 4, 4, device=self.device).permute(0, 2, 3, 1)
        b = torch.randn(4, 4, 4, device=self.device).permute(1, 2, 0)
        c = fn(a, b)
        self.assertEqual(a.stride(), c.stride())
        self.assertEqual(c.stride()[2], 1)

    def test_std(self):
        def fn(x):
            return (
                torch.var(x, True),
                torch.var(x, False),
                torch.var(x, -1, True),
                torch.var(x, -1, False),
                torch.std(x, False),
                torch.std(x, [0, 1], True),
                torch.std(x, [0, 1], False),
                torch.std(x, -2, True, keepdim=True),
            )

        self.common(
            fn,
            (torch.randn([2, 4, 4, 8]),),
        )

    def test_embedding_bag(self):
        def fn(w, i, o):
            return aten._embedding_bag(w, i, o, False, 0, False, None)

        self.common(
            fn,
            (torch.randn([10, 4]), torch.randint(10, [8]), torch.tensor([0, 2, 6])),
        )

    def test_batch_norm_2d(self):
        m = torch.nn.Sequential(
            torch.nn.BatchNorm2d(10),
            torch.nn.ReLU(),
        )
        m.eval()
        self.common(m, (torch.randn([2, 10, 8, 8]),), check_lowp=False)
        self.common(
            m,
            (torch.randn([3, 10, 16, 16]),),
            check_lowp=False,  # too painful to match types of bn model
        )

    def test_layer_norm(self):
        m = torch.nn.Sequential(
            torch.nn.LayerNorm(32),
            torch.nn.ReLU(),
        )
        m.eval()
        self.common(m, (torch.randn([16, 32]),), check_lowp=False)
        if self.device != "cpu":
            self.assertEqual(torch._inductor.metrics.generated_kernel_count, 1)

    def test_transpose_add(self):
        def fn(a, b):
            return a.t() + b

        self.common(
            fn, (torch.randn([16, 32]), torch.randn([32, 16])), check_lowp=False
        )
        if self.device != "cpu":
            self.assertEqual(torch._inductor.metrics.generated_kernel_count, 1)

    @patch.object(config.triton, "persistent_reductions", True)
    def test_softmax_one_kernel_persist(self):
        def fn(x):
            dim = 1
            x_max = torch.amax(x, dim, keepdim=True)
            unnormalized = torch.exp(x - x_max)
            result = unnormalized / torch.sum(unnormalized, dim, keepdim=True)
            return result

        self.common(fn, (torch.randn([16, 32]),), check_lowp=False)
        if self.device != "cpu":
            self.assertEqual(torch._inductor.metrics.generated_kernel_count, 1)

    @patch.object(config.triton, "persistent_reductions", False)
    def test_softmax_one_kernel_loop(self):
        def fn(x):
            x_max = torch.amax(x, 1, keepdim=True)
            unnormalized = torch.exp(x - x_max)
            result = unnormalized / torch.sum(unnormalized, 1, keepdim=True)
            return result

        self.common(fn, (torch.randn([16, 32]),), check_lowp=False)
        if self.device != "cpu":
            self.assertEqual(torch._inductor.metrics.generated_kernel_count, 1)

    def test_cauchy(self):
        def fn(x, y):
            return torch.sum(1 / (torch.unsqueeze(x, -1) - y))

        self.common(
            fn,
            (
                torch.randn(32),
                torch.randn(32),
            ),
            # Absolute difference: 0.0003662109375 (up to 0.0001 allowed)
            # Relative difference: 1.8804297408767818e-05 (up to 1e-05 allowed)
            atol=5 * 1e-4,
            rtol=5 * 1e-5,
            check_lowp=False,
        )
        if self.device != "cpu":
            self.assertEqual(torch._inductor.metrics.generated_kernel_count, 1)

    def test_gather_scatter(self):
        def fn(node_feat, edge_index):
            src_node_feat = node_feat[edge_index[0]]
            dst_node_feat = node_feat[edge_index[1]]
            edge_feat = src_node_feat - dst_node_feat + 1
            new_node_feat = torch.zeros_like(node_feat)
            new_node_feat.scatter_add_(
                0, edge_index[1].unsqueeze(-1).expand_as(edge_feat), edge_feat
            )
            return new_node_feat

        num_nodes = 16
        num_features = 32
        node_feat = torch.randn(num_nodes, num_features)
        edge_index = torch.randint(0, num_nodes, size=(2, num_nodes * 5))
        self.common(
            fn,
            (
                node_feat,
                edge_index,
            ),
            check_lowp=False,
        )
        if self.device != "cpu":
            self.assertEqual(torch._inductor.metrics.generated_kernel_count, 2)

    @config.patch(max_fusion_size=1)
    def test_no_mega_fusion_during_lowering(self):
        n = 50

        def fn(*args):
            x = args[0]
            for i in range(n):
                x = torch.add(x, args[i])
            return x

        self.common(
            fn,
            [torch.randn(64) for _ in range(n)],
            check_lowp=False,
        )
        print("-->", torch._inductor.metrics.generated_kernel_count)
        if self.device != "cpu":
            self.assertTrue(torch._inductor.metrics.generated_kernel_count > 1)

    def test_move_arange(self):
        def fn(x):
            return torch.arange(len(x), device="cpu").to(x.device) + x

        self.common(fn, (torch.randn([32]),), check_lowp=False)
        # if we have a copy there will be more than 1 kernel
        self.assertEqual(torch._inductor.metrics.generated_kernel_count, 1)

    def test_leaky_relu(self):
        def fn(x):
            return aten.leaky_relu(x, 0.2) + 2, aten.leaky_relu(x + 1)

        self.common(
            fn,
            (torch.randn([16, 16]),),
        )

    def test_gelu(self):
        def fn(x):
            return aten.gelu(x) + 2, aten.gelu(x + 1)

        self.common(
            fn,
            (torch.randn([16, 16]),),
        )

    def test_clone(self):
        def fn(x):
            return aten.clone(x) + 2, aten.clone(x + 1)

        self.common(
            fn,
            (torch.randn([16, 16]),),
        )

    def test_masked_fill(self):
        def fn(mask, value):
            return aten.masked_fill(value, mask, -10000.0) + 2, aten.masked_fill(
                value / 2.0, torch.logical_not(mask), 667
            )

        self.common(
            fn,
            (
                torch.randint(0, 1, [1, 16], dtype=torch.bool),
                torch.randn([16, 16]),
            ),
        )

    def test_masked_fill_promotion(self):
        def fn(mask, value):
            return aten.masked_fill(value, mask, torch.tensor(3.5))

        opt_fn = torch._dynamo.optimize("inductor")(fn)
        for inp in (
            torch.randn(
                [16, 16],
                dtype=torch.float16 if self.device == "cuda" else torch.float32,
                device=self.device,
            ),
            torch.randint(16, (16, 16), device=self.device),
        ):
            inputs = (
                torch.randint(0, 1, [1, 16], dtype=torch.bool, device=self.device),
                inp,
            )
            self.assertEqual(fn(*inputs), opt_fn(*inputs))

    def test_fill1(self):
        def fn(x):
            tmp = torch.ones_like(x)
            return tmp, aten.fill.Scalar(tmp, 2)

        self.common(
            fn,
            (torch.randn([16, 16]),),
        )

    def test_fill2(self):
        def fn(x):
            tmp = torch.ones_like(x)
            return tmp, aten.fill.Tensor(tmp, torch.tensor(3.0))

        self.common(
            fn,
            (torch.randn([16, 16]),),
        )

    def test_pow1(self):
        def fn(x):
            return [aten.pow(x, e) for e in range(-8, 9)]

        self.common(
            fn,
            (torch.randn([16, 16]),),
        )

    def test_pow2(self):
        def fn(x):
            return aten.pow(1000, x), aten.pow(x, 1000)

        self.common(
            fn,
            # TODO: Remove dtype once https://github.com/pytorch/pytorch/issues/94010 is fixed
            (
                torch.randn(
                    [16, 16],
                    dtype=torch.float64 if self.device == "cpu" else torch.float32,
                ),
            ),
            # Mismatched elements: 9 / 256 (3.5%)
            # Greatest absolute difference: 2.491354329061828e+28 at index (6, 6) (up to 1e-05 allowed)
            # Greatest relative difference: 2.9793410720160818e-05 at index (4, 5) (up to 1.3e-06 allowed)
            atol=1e-5,
            rtol=3e-05,
        )

    def test_pow3(self):
        # power of 0.5 is special-cased, arbitrary power would still produce triton codegen error
        def fn(x):
            z = torch.tensor(0.123, device=self.device)
            w = z + x
            return torch.pow(w, 0.5)

        opt = torch._dynamo.optimize("inductor")(fn)
        input = torch.rand(())
        self.assertTrue(same(opt(input), fn(input)))

    def test_glu(self):
        def fn(x):
            return aten.glu(x, -1), aten.glu(x, 1), aten.glu(x, 2)

        self.common(
            fn,
            (torch.randn([8, 16, 8, 8]),),
        )

    def test_cat(self):
        def fn(a):
            tmp = a * 2
            return (
                torch.cat((a, a[:, :4] + 1, a + 2), -1),
                torch.cat((tmp, tmp), 0),
                torch.cat((tmp, tmp.double()), 0),
            )

        self.common(
            fn,
            (torch.randn([8, 16]),),
        )
        self.common(
            fn,
            (torch.randn([1, 3, 3, 16]).to(memory_format=torch.channels_last),),
        )

    def test_cat_upcasting(self):
        def fn(arg4_1, slice_7):
            cat_1 = aten.cat.default([arg4_1, slice_7], 1)
            return (cat_1,)

        self.common(
            fn,
            (
                torch.randn([8, 16], dtype=torch.float32),
                torch.randn([8, 20], dtype=torch.float16),
            ),
        )

    def test_cat_extern_kernel(self):
        def fn(x1, x2, x3, x4):
            x = torch.mm(x2, x3)
            s = torch.narrow(x, 1, 0, 100)
            x = torch.mm(s, x4)
            c = torch.cat((x, x1), 1)
            return (c,)

        self.common(
            fn,
            (
                torch.randn(256, 256),
                torch.randn(256, 1024),
                torch.randn(1024, 1600),
                torch.randn(100, 256),
            ),
            check_lowp=False,  # accuracy issues with relatively large matmuls
        )

    def test_cat_of_loops_and_extern_kernel(self):
        class M(torch.nn.Module):
            def __init__(
                self,
                **kwargs,
            ):
                super().__init__()
                self.conv = torch.nn.Conv2d(
                    64,
                    5,
                    1,
                    **kwargs,
                )
                self.max_pool2d = torch.nn.MaxPool2d(2)

            def forward(self, x, y):
                x1 = self.conv(x)
                y1 = self.max_pool2d(y)
                return torch.cat([x1, y1], 1)

        mod = M()
        opt_mod = torch._dynamo.optimize("inductor")(mod)
        memory_format = torch.channels_last
        inputs = (
            torch.randn([1, 64, 16, 16]).to(memory_format=memory_format),
            torch.randn([1, 64, 32, 32]).to(memory_format=memory_format),
        )
        y = mod(*inputs)
        opt_y = opt_mod(*inputs)
        self.assertEqual(y, opt_y)
        self.assertEqual(y.stride(), opt_y.stride())

    def test_cat_inplace(self):
        def fn(x):
            rt = torch.cat([x])
            v = x.sin_()
            return rt

        # can't use self.common because input is modified inplace
        inp = torch.ones(2)
        opt_fn = torch.compile(fn)
        res = opt_fn(inp.clone())
        expected = fn(inp.clone())
        self.assertEqual(res, expected)

    def test_stack(self):
        def fn(a, b):
            return torch.stack(
                [
                    a.expand(12, 16),
                    b.expand(12, 16),
                ],
                2,
            )

        self.common(fn, (torch.randn([1, 16]), torch.randn([12, 1])))

    def test_hardtanh(self):
        def fn(x):
            return F.hardtanh(x), F.hardtanh(x + 1), F.hardtanh(x - 1)

        self.common(
            fn,
            (torch.randn([64]),),
        )

    def test_hardsigmoid(self):
        def fn(x):
            return F.hardsigmoid(x), F.hardsigmoid(x + 3), F.hardsigmoid(x - 3)

        self.common(
            fn,
            (torch.randn([64]),),
        )

    def test_hardswish(self):
        def fn(x):
            return F.hardswish(x), F.hardswish(x + 3), F.hardswish(x - 3)

        self.common(
            fn,
            (torch.randn([64]),),
        )

    def test_rsqrt(self):
        def fn(x):
            return torch.rsqrt(x), torch.rsqrt(x + 1) - 2

        self.common(
            fn,
            (torch.randn([64]),),
        )

    def test_expm1(self):
        def fn(x):
            return torch.expm1(x), torch.expm1(x) * 2

        for dtype in (torch.float16, torch.float, torch.double, torch.int, torch.int64):
            self.common(
                fn,
                (torch.randn([64]).to(dtype=dtype),),
            )
            self.common(
                fn,
                (torch.arange(-1e-5, 1e-5, 1e-7).to(dtype=dtype),),
            )

    def test_log1p(self):
        def fn(x):
            return torch.log1p(x), torch.log1p(x) * 2

        for dtype in (torch.float16, torch.float, torch.double, torch.int, torch.int64):
            self.common(
                fn,
                (torch.randn([64]).to(dtype=dtype),),
            )
            self.common(
                fn,
                (torch.arange(-1e-5, 1e-5, 1e-7).to(dtype=dtype),),
            )

    def test_flip(self):
        def fn(x):
            return torch.flip(x, (-1,)), torch.flip(x, (0, 2)) - 2

        self.common(
            fn,
            (torch.randn([1, 2, 6, 6]),),
        )

    def test_signbit(self):
        def fn(x):
            return torch.signbit(x), ~torch.signbit(-x) & 1

        self.common(
            fn,
            (torch.randn([1, 2, 6, 6]),),
        )

    def test_fmod(self):
        def fn(a, b):
            return torch.fmod(a, b), torch.fmod(3.0 * a, b) - 2.0

        shape = [1, 2, 6, 6]
        self.common(fn, (torch.randn(shape), torch.randn(shape)))

    def test_fmod_zero_dim(self):
        def fn(a, b):
            return (torch.fmod(a, b),)

        self.common(
            fn,
            (
                make_tensor(10, device="cpu", dtype=torch.float32),
                make_tensor((), device="cpu", dtype=torch.float32),
            ),
        )
        self.common(
            fn,
            (
                make_tensor((), device="cpu", dtype=torch.float32),
                make_tensor(10, device="cpu", dtype=torch.float32),
            ),
        )

    def test_log2(self):
        def fn(x):
            return torch.log2(x), torch.log2(x + 1) - 2

        self.common(
            fn,
            (torch.randn([64]) + 10,),
        )

    def test_logsumexp(self):
        def fn(x):
            return torch.logsumexp(x, -1), torch.logsumexp(x, 0) - 2

        self.common(
            fn,
            (torch.randn([8, 8]) + 10,),
        )

    def test_log_fp64(self):
        def fn(x):
            return torch.log(x), torch.log2(x)

        self.common(
            fn,
            (torch.randn([1024], dtype=torch.float64) + 10,),
        )

    def test_bitwise(self):
        def fn(x, y):
            return (
                torch.bitwise_not(x),
                torch.bitwise_or(x, y),
                torch.bitwise_xor(x, y),
                torch.bitwise_and(x, y),
            )

        self.common(
            fn,
            (
                torch.randint(0, 2**30, [64], dtype=torch.int32),
                torch.randint(0, 2**30, [64], dtype=torch.int32),
            ),
        )

    def test_bitwise2(self):
        # again with bool types
        def fn(x, y):
            return (
                torch.bitwise_not(x),
                torch.bitwise_or(x, y),
                torch.bitwise_xor(x, y),
                torch.bitwise_and(x, y),
            )

        self.common(
            fn,
            (
                torch.randint(0, 2, (2, 20), dtype=torch.bool),
                torch.randint(0, 2, (2, 20), dtype=torch.bool),
            ),
        )

    def test_inf(self):
        def fn(a):
            return a + float("inf"), a + float("-inf"), a * -float("inf")

        self.common(fn, (torch.randn(8),))

    def test_remainder(self):
        def fn(a, b):
            return (
                torch.remainder(a, b),
                torch.remainder(a + 1, b - 1),
                torch.remainder(a - 1, b + 1),
            )

        self.common(fn, (torch.randn(64), torch.randn(64)))

    def test_zeros(self):
        def fn(a):
            return (
                a + 1,
                torch.zeros(
                    (1, 8, 64, 64),
                    dtype=torch.float32,
                    device=a.device,
                ),
                torch.zeros(
                    1,
                    8,
                    64,
                    64,
                    dtype=torch.float32,
                    device=a.device,
                ),
                torch.zeros(2, 3, names=None),
                a + torch.ones(8, device=a.device),
                torch.full((2, 3), 3.1416, device=a.device),
            )

        self.common(fn, (torch.randn(8),))

    def test_new_ones(self):
        def fn(a):
            return (
                aten.new_ones(
                    a, [], device=a.device, dtype=6, layout=0, pin_memory=False
                ),
                aten.new_zeros(
                    a, [], device=a.device, dtype=6, layout=0, pin_memory=False
                ),
            )

        self.common(fn, (torch.randn(8),))

    def test_full_like(self):
        def fn(a):
            return torch.full_like(a, 7.777) - 1

        self.common(fn, (torch.randn(8),))

    def test_full_truncation(self):
        def fn(a):
            return a + torch.full_like(a, 7.777)

        for dtype in all_types():
            self.common(fn, (make_tensor(8, dtype=dtype, device="cpu"),))

    def test_index1(self):
        def fn(a, b, c):
            return aten.index(a, [b, c])

        self.common(
            fn,
            (
                torch.randn(8, 8, 12),
                torch.tensor([0, 0, 2, 2], dtype=torch.int64),
                torch.tensor([3, 4, 4, 3], dtype=torch.int64),
            ),
        )
        self.common(
            fn,
            (
                torch.randn(8, 8, 12),
                torch.tensor([[0, 0, 2, 2]], dtype=torch.int64),
                torch.tensor([[3], [4], [4], [3]], dtype=torch.int64),
            ),
        )

    def test_index2(self):
        def fn(a, b):
            return (
                aten.index(a, [b]),
                aten.index(a, [None, b]),
            )

        self.common(
            fn,
            (
                torch.randn(8, 8, 8),
                torch.tensor([[0, 0, 2, 2]], dtype=torch.int64),
            ),
        )

    def test_index3(self):
        def fn(x, ia, ib):
            return (x[:, ia, None, ib, 0],)

        self.common(
            fn,
            (
                torch.randn(3, 4, 4, 4, 3),
                torch.tensor([0, 2, 1], dtype=torch.int64),
                torch.tensor([0, 2, 1], dtype=torch.int64),
            ),
        )

    def test_output_strides(self):
        def fn(x):
            y = x.permute(0, 2, 3, 1).contiguous()
            torch._dynamo.graph_break()
            return y.view(-1, 4)

        inp = torch.rand([4, 4, 4, 4], device=self.device)
        fn_opt = torch._dynamo.optimize("inductor")(fn)

        self.assertEqual(fn(inp), fn_opt(inp))
        self.assertEqual(fn(inp).stride(), fn_opt(inp).stride())

        # no redundant copy
        def foo(x):
            return x[0:2:2].T[3:].squeeze(0)

        foo_opt = torch._dynamo.optimize("inductor")(foo)
        out = foo_opt(inp)
        self.assertEqual(inp.storage(), out.storage())

    def test_index_select(self):
        def fn(a, b):
            return (
                torch.index_select(a, 0, b),
                torch.index_select(a, 1, b),
                torch.index_select(torch.index_select(a, 2, b), 1, b),
            )

        for ind_dtype in (torch.int32, torch.int64):
            self.common(
                fn,
                (
                    torch.randn(8, 8, 8),
                    torch.tensor([0, 0, 2, 1], dtype=ind_dtype),
                ),
            )

    def test_cudnn_rnn(self):
        if self.device == "cpu":
            raise unittest.SkipTest("requires CUDA")

        def fn(
            a0,
            b0,
            b1,
            b2,
            b3,
            b4,
            b5,
            b6,
            b7,
            b8,
            b9,
            b10,
            b11,
            b12,
            b13,
            b14,
            b15,
            a3,
            a4,
            a5,
        ):
            a1 = [
                b0,
                b1,
                b2,
                b3,
                b4,
                b5,
                b6,
                b7,
                b8,
                b9,
                b10,
                b11,
                b12,
                b13,
                b14,
                b15,
            ]
            return aten._cudnn_rnn(
                a0,
                a1,
                4,
                a3,
                a4,
                a5,
                2,
                2048,
                0,
                2,
                False,
                0.0,
                False,
                True,
                [],
                None,
            )

        self.common(
            fn,
            (
                torch.randn([92, 8, 2048]),
                torch.randn([8192, 2048]),
                torch.randn([8192, 2048]),
                torch.randn([8192]),
                torch.randn([8192]),
                torch.randn([8192, 2048]),
                torch.randn([8192, 2048]),
                torch.randn([8192]),
                torch.randn([8192]),
                torch.randn([8192, 4096]),
                torch.randn([8192, 2048]),
                torch.randn([8192]),
                torch.randn([8192]),
                torch.randn([8192, 4096]),
                torch.randn([8192, 2048]),
                torch.randn([8192]),
                torch.randn([8192]),
                torch.randn([167837696]),
                torch.randn([4, 8, 2048]),
                torch.randn([4, 8, 2048]),
            ),
            check_lowp=False,  # difference in rnn is too large between half and float inputs
        )

    def test_upsample_nearest1d(self):
        def fn(a):
            return (
                aten.upsample_nearest1d(a, [74], None),
                aten.upsample_nearest1d(a, [70], None),
                aten.upsample_nearest1d(a, [45], None),
                aten.upsample_nearest1d(a, [36], None),
                aten.upsample_nearest1d(a, None, [2.0]),
            )

        self.common(fn, (torch.randn([2, 4, 37]),))

    def test_upsample_nearest2d(self):
        def fn(a):
            return (
                aten.upsample_nearest2d(a, [74, 76]),
                aten.upsample_nearest2d(a, [70, 75]),
                aten.upsample_nearest2d(a, [45, 74]),
                aten.upsample_nearest2d(a, [36, 39]),
                aten.upsample_nearest2d(a, None, [2.0, 2.0]),
            )

        self.common(fn, (torch.randn([2, 4, 37, 38]),))

    def test_upsample_nearest3d(self):
        def fn(a):
            return (
                aten.upsample_nearest3d(a, [74, 76, 78], None),
                aten.upsample_nearest3d(a, [70, 75, 80], None),
                aten.upsample_nearest3d(a, [45, 74, 103], None),
                aten.upsample_nearest3d(a, [36, 39, 40], None),
                aten.upsample_nearest3d(a, None, [2.0, 2.0, 2.0]),
            )

        self.common(fn, (torch.randn([2, 4, 37, 38, 39]),))

    def test_upsample_nearest2d_backward(self):
        func = torch.ops.aten.upsample_nearest2d_backward

        def fn(a):
            return (
                func(a, output_size=[6, 12], input_size=[3, 3, 3, 6]),
                func(a, output_size=[6, 12], input_size=[3, 3, 4, 5]),
                func(a, output_size=[6, 12], input_size=[3, 3, 2, 8]),
                func(a, output_size=[6, 12], input_size=[3, 3, 2, 8]),
                func(a, output_size=[6, 12], input_size=[3, 3, 4, 7]),
            )

        self.common(fn, (torch.randn([3, 3, 6, 12]),))

    @skip_if_x86_mac()
    def test_upsample_bilinear2d_a(self):
        def fn(a):
            return (
                aten.upsample_bilinear2d(a, [45, 45], False, None),
                aten.upsample_bilinear2d(a, None, True, [2.0, 2.0]),
            )

        self.common(fn, (torch.randn([2, 4, 37, 38]),), atol=2.5e-5, rtol=1.3e-6)

    def test_upsample_bilinear2d_b(self):
        def fn(a):
            return aten.upsample_bilinear2d(a, None, True, [2.0, 2.0])

        self.common(
            fn,
            [
                torch.randn([1, 2, 40, 59]),
            ],
            atol=2.5e-5,
            rtol=1.3e-6,
        )

    def test_reflection_pad2d(self):
        def fn(a):
            return (
                aten.reflection_pad2d(a, [1, 1, 1, 1]),
                aten.reflection_pad2d(a, [1, 2, 3, 4]),
            )

        self.common(
            fn, (torch.randint(0, 999, size=[1, 1, 8, 8], dtype=torch.float32),)
        )

    def test_reflection_pad2d_backward(self):
        def template(size, padding):
            def fn(grad_output, x):
                return aten.reflection_pad2d_backward(grad_output, x, padding)

            x = torch.randint(0, 999, size=size, dtype=torch.float32)
            result = aten.reflection_pad2d(x, padding)
            grad_output = torch.randn_like(result)

            self.common(fn, (grad_output, x))

        template([1, 1, 8, 8], [0, 0, 0, 0])
        template([1, 1, 8, 8], [1, 1, 1, 1])
        template([1, 1, 8, 8], [1, 2, 3, 4])

    def test_grid_sampler_2d(self):
        def fn(a, b):
            return (
                aten.grid_sampler_2d(a, b, 0, 0, True),
                aten.grid_sampler_2d(a, b, 0, 1, False),
            )

        self.common(
            fn,
            (
                torch.randn([4, 3, 352, 352], dtype=torch.float32),
                torch.rand([4, 352, 352, 2], dtype=torch.float32) * 2 - 1,
            ),
            check_lowp=False,
            # Mismatched elements: 154697 / 1486848 (10.4%)
            # Greatest absolute difference: 0.0001976490020751953 at index (0, 0, 101, 243) (up to 1e-05 allowed)
            # Greatest relative difference: 7.332530120481928 at index (1, 1, 258, 301) (up to 1.3e-06 allowed)
            atol=0.0002,
            rtol=1.3e-06,
        )

    def test_upsample_bicubic2d(self):
        def fn(a):
            return (
                aten.upsample_bicubic2d(a, (128, 128), True),
                aten.upsample_bicubic2d(a, (128, 256), False),
            )

        # Mismatched elements: 10 / 196608 (0.0%)
        # Greatest absolute difference: 1.3869255781173706e-05 at index (2, 1, 88, 65) (up to 1e-05 allowed)
        # Greatest relative difference: 0.0033082996811011046 at index (3, 1, 88, 91) (up to 1.3e-06 allowed)
        self.common(
            fn,
            (torch.randn([4, 3, 64, 32], dtype=torch.float32),),
            atol=2e-5,
            rtol=1e-3,
        )

    def test_sort(self):
        def fn(a):
            return torch.sort(a)

        self.common(
            fn, (torch.randint(0, 999, size=[1, 1, 8, 8], dtype=torch.float32),)
        )

    def test_topk(self):
        def fn(a):
            return torch.topk(a, 2, -1)

        self.common(
            fn, (torch.randint(0, 999, size=[1, 1, 8, 8], dtype=torch.float32),)
        )

    def test_long_tensor(self):
        def fn(a):
            return (
                torch.LongTensor([294]).to(a.device) - a,
                torch.as_tensor([295]).to(a.device) + a,
            )

        self.common(fn, (torch.randint(0, 999, size=[8, 8]),))

    def test_constant_pad_1d(self):
        def fn(a):
            return (
                aten.constant_pad_nd(a, [0, 1], 6.0),
                aten.constant_pad_nd(a, [2, 3], 99.0),
            )

        self.common(fn, (torch.randint(0, 999, size=[2, 16, 31], dtype=torch.float32),))

    def test_constant_pad_fill_dtype(self):
        def fn(a, b):
            return (
                aten.constant_pad_nd(a, (1, 1), 1.0) & b,
                aten.constant_pad_nd(a, (1, 1), 0.0) & b,
            )

        self.common(
            fn,
            (torch.randint(2, (4,), dtype=torch.bool), torch.ones(6, dtype=torch.bool)),
        )

    def test_constant_pad_2d(self):
        def fn(a):
            return (
                aten.constant_pad_nd(a, [1, 1, 1, 1], 6.0),
                aten.constant_pad_nd(a, [1, 2, 3, 4], 99.0),
            )

        self.common(
            fn, (torch.randint(0, 999, size=[1, 1, 8, 8], dtype=torch.float32),)
        )

    def test_constant_pad_3d(self):
        def fn(a):
            return (
                aten.constant_pad_nd(a, [1, 2, 3, 4, 5, 6], 6.0),
                aten.constant_pad_nd(a, [0, 0, 3, 4, 0, 0], 6.0),
            )

        self.common(
            fn, (torch.randint(0, 999, size=[2, 4, 4, 4], dtype=torch.float32),)
        )

    def test_constant_pad_float64(self):
        # Repro for https://github.com/pytorch/pytorch/issues/93351
        def fn(input):
            v1 = torch.nn.functional.pad(input, pad=(1, 0))
            return torch.gt(v1, input)

        x = torch.rand([1, 2, 2, 1], dtype=torch.float64)
        self.common(fn, (x,))

    def test_l1_loss(self):
        def fn(a, b):
            return torch.nn.functional.l1_loss(a, b), torch.nn.functional.mse_loss(a, b)

        self.common(
            fn,
            (
                torch.randn([2, 3, 16, 16]),
                torch.randn([2, 3, 16, 16]),
            ),
            check_lowp=False,
        )

    def test_triu(self):
        def fn(a):
            return aten.triu(a, 1), aten.triu(a, 0), aten.triu(a, 2)

        self.common(fn, (torch.randn([2, 10, 10]),))

    def test_no_op_reduction(self):
        def fn(a):
            return a.sum(-1), torch.amax(a + 1, 1, keepdim=True)

        self.common(fn, (torch.randn([8, 1, 1]),))

    def test_inplace_add(self):
        @torch._dynamo.optimize("inductor")
        def fn(x, y):
            return x.add_(y)

        inputs = (
            rand_strided((4, 4), (4, 1), device=self.device),
            rand_strided((4, 4), (4, 1), device=self.device),
        )
        inp_clone = inputs[0].clone()
        out = fn(*inputs)
        self.assertTrue(same(out, inp_clone + inputs[1]))
        self.assertTrue(out is inputs[0])

    # The following 2 tests are meant to check the logic that drops
    # xmask from triton load/store if xnumel = 1
    @requires_cuda()
    def test_single_elem(self):
        def fn(a):
            b = a + 1
            return (b,)

        self.common(fn, (torch.randn(1),))

    @requires_cuda()
    def test_single_elem_indirect(self):
        def fn(a, b):
            c = a[b] + 1
            return (c,)

        a = torch.randn(1)
        b = (torch.tensor([0], dtype=torch.int64),)

        self.common(fn, (a, b))

    # This test is meant to check for issues from the logic
    # that drops xmask from trito load/store if XBLOCK divides xnumel

    @requires_cuda()
    def test_xblock_divides_xnumel(self):
        def fn(a):
            b = a + 1
            return (b,)

        # assumption is that XBLOCK is always a divisor of 1024
        # so xmask will be dropped iff xnumel is multiple of 1024
        self.common(fn, (torch.randn(1024),))
        self.common(fn, (torch.randn(1025),))

    def test_inplace_mixed_dtype_ops(self):
        @torch._dynamo.optimize("inductor")
        def fn(x, y):
            z = x + y.float()
            w = z.add_(y)
            return w.mul_(y)

        inputs = (
            rand_strided((4, 4), (4, 1), device=self.device, dtype=torch.float),
            rand_strided((4, 4), (4, 1), device=self.device, dtype=torch.double),
        )
        out = fn(*inputs)
        out_eager = (inputs[0] + inputs[1].float()).add_(inputs[1]).mul_(inputs[1])
        self.assertTrue(same(out, out_eager))

    @config.patch(
        {"triton.unique_kernel_names": True, "triton.descriptive_names": False}
    )
    def test_kernel_names(self):
        @torch._dynamo.optimize("inductor")
        def fn(x):
            return 2 * x

        inputs = (rand_strided((8,), (1,), device=self.device),)
        self.assertTrue(same(fn(*inputs), 2 * inputs[0]))

    @config.patch({"triton.cudagraphs": True})
    def test_strided_inputs(self):
        @torch._dynamo.optimize("inductor")
        def fn(x, y):
            return x + y

        inputs = (
            rand_strided((8, 16), (32, 2), device=self.device),
            rand_strided((8, 16), (16, 1), device=self.device),
        )
        self.assertTrue(same(fn(*inputs), inputs[0] + inputs[1]))

    @config.patch({"triton.cudagraphs": True})
    @patch.object(functorch_config, "use_fake_tensor", True)
    def test_input_mutation1(self):
        def fn(a):
            b = a + 1
            a.copy_(b)
            c = a + 2
            return a * b / c

        arg1 = torch.randn(64, device=self.device)
        arg2 = arg1.clone()
        arg3 = torch.randn(64, device=self.device)
        arg4 = arg3.clone()
        correct1 = fn(arg1)
        correct2 = fn(arg3)
        opt_fn = torch._dynamo.optimize_assert(compile_fx)(fn)
        actual1 = opt_fn(arg2)
        actual2 = opt_fn(arg4)

        self.assertTrue(same(actual1, correct1))
        self.assertTrue(same(actual2, correct2))
        self.assertTrue(same(arg1, arg2))
        self.assertTrue(same(arg3, arg4))

    @patch.object(functorch_config, "use_fake_tensor", True)
    def test_input_mutation2(self):
        def fn(a):
            b = a + 1
            a.view(64).copy_(torch.tensor([66.0], device=a.device))
            c = a + 2
            return b, c

        # NOTE: this test fails when none of the inputs require grad.
        # That seems like an inductor bug.
        arg1 = torch.randn([1, 64], device=self.device).requires_grad_(True).add(1)
        arg2 = arg1.clone()
        correct1 = fn(arg1)
        opt_fn = torch._dynamo.optimize_assert(compile_fx)(fn)
        actual1 = opt_fn(arg2)

        self.assertTrue(same(actual1, correct1))
        self.assertTrue(same(arg1, arg2))

    @patch.object(functorch_config, "use_fake_tensor", True)
    def test_input_mutation3(self):
        def fn(a):
            a += 1
            a *= 2
            aten.sigmoid_(a)
            a = a.view(64)
            a += 3
            a *= 4
            aten.relu_(a)
            return a

        arg1 = torch.randn([1, 64], device=self.device)
        arg2 = arg1.clone()
        correct1 = fn(arg1)
        opt_fn = torch._dynamo.optimize_assert(compile_fx)(fn)
        actual1 = opt_fn(arg2)

        self.assertTrue(same(actual1, correct1))
        self.assertTrue(same(arg1, arg2))

    def test_input_mutation4(self):
        def fn(a):
            torch.relu_(a)
            return a

        arg1 = torch.randn([1, 64], device=self.device)
        arg2 = arg1.clone()
        correct1 = fn(arg1)
        opt_fn = torch._dynamo.optimize_assert(compile_fx)(fn)
        actual1 = opt_fn(arg2)

        self.assertTrue(same(actual1, correct1))
        self.assertTrue(same(arg1, arg2))

    @patch.object(functorch_config, "use_fake_tensor", True)
    def test_slice_mutation1(self):
        def fn(a):
            x = torch.zeros_like(a)
            b = x + 1
            x[:, 3] = 3.0
            c = torch.clone(x)
            x[4, :] = 4.0
            d = x + 1
            return x, b, c, d

        self.common(fn, (torch.randn([8, 8]),))

    @patch.object(functorch_config, "use_fake_tensor", True)
    def test_slice_mutation2(self):
        def fn(a):
            a[:, 20:40] = a[:, 20:40] + 1
            a[:, 2:11] = a[:, 1:10] + 2

        arg1 = torch.randn([1, 64], device=self.device)
        arg2 = arg1.clone()
        fn(arg1)
        opt_fn = torch._dynamo.optimize_assert(compile_fx)(fn)
        opt_fn(arg2)

        # TODO, fix: See https://github.com/pytorch/pytorch/issues/94693
        if self.device != "cpu":
            self.assertTrue(same(arg1, arg2))

    def test_indirect_load_broadcast(self):
        def fn(in_ptr0, in_ptr1, in_ptr2):
            return torch.gather(in_ptr1, 0, in_ptr2) + in_ptr0

        arg190 = rand_strided((32, 21), (1, 32), device=self.device, dtype=torch.int64)
        arg190.fill_(0)
        arg111 = rand_strided(
            (9521, 512), (512, 1), device=self.device, dtype=torch.float32
        )
        self.common(
            fn,
            (
                torch.randn(32, 1),
                arg111,
                arg190,
            ),
        )

    @unittest.skipIf(not has_torchvision_roi_align(), "requires torchvision")
    def test_roi_align(self):
        def fn(a, b):
            return torch.ops.torchvision.roi_align(a, b, 0.25, 7, 7, 2, False)

        self.common(fn, (torch.zeros([4, 256, 296, 304]), torch.zeros([2292, 5])))

    def test_nll_loss_forward(self):
        def fn(a, b):
            return aten.nll_loss_forward(a, b, None, 1, -100)

        labels = (
            torch.zeros([5], dtype=torch.int64),
            torch.tensor([-100, -100, 3, -100, -100], dtype=torch.int64),
        )
        inps = (torch.randn(5, 5), torch.randn(5, 5))
        for a, b in zip(inps, labels):
            self.common(
                fn,
                (a, b),
            )

    def test_nll_loss_backward(self):
        def fn(a, b, c):
            return aten.nll_loss_backward(
                a, b, c, None, 1, -100, torch.tensor(1.0, device=self.device)
            )

        labels = (
            torch.zeros([5], dtype=torch.int64),
            torch.tensor([-100, -100, 3, -100, -100], dtype=torch.int64),
        )
        inps = (torch.randn(5, 5), torch.randn(5, 5))
        grad_outs = (torch.randn(()), torch.randn(()))
        for a, b, c in zip(grad_outs, inps, labels):
            self.common(
                fn,
                (a, b, c),
            )

    def test_isinf(self):
        def fn(x):
            return x.isinf(), x.isnan()

        self.common(
            fn, [torch.tensor([1, float("inf"), 2, float("-inf"), float("nan")])]
        )
        self.common(
            fn,
            [
                torch.tensor(
                    [1, float("inf"), 2, float("-inf"), float("nan")],
                    dtype=torch.float64,
                )
            ],
        )

    def test_isinf2(self):
        def fn(x):
            y = torch.tensor(
                [1, float("inf"), 2, float("-inf"), float("nan")], device=self.device
            )
            return x == y

        self.common(
            fn, (torch.tensor([1, float("inf"), 2, float("-inf"), float("nan")]),)
        )

    def test_any(self):
        def fn(x):
            return (
                x.any(-1),
                x.isinf().any(),
                torch.all(x.isinf(), dim=0),
                torch.all(torch.logical_not(x.isinf())),
            )

        self.common(fn, [-torch.rand(64)])
        tmp = torch.randn(16, 8)
        tmp[1, 1] = float("inf")
        self.common(fn, [tmp])

    def test_inplace_activations(self):
        def fn(x):
            a = aten.hardswish_(x + 1)
            b = aten.hardtanh_(x + 1)
            c = aten.leaky_relu_(x + 1)
            d = aten.silu_(x + 1)
            e = aten.log1p(x + 1)
            f = aten.masked_fill_(x + 1, torch.zeros_like(x, dtype=torch.bool), 99.0)
            h = aten.masked_fill_(x + 1, torch.ones_like(x, dtype=torch.bool), 99.0)
            return (a, b, c, d, e, f, h)

        self.common(fn, [torch.randn(64) * 10])

    def test_baddbmm(self):
        def fn(a, b, c, beta):
            return aten.baddbmm(a, b, c, beta=beta)

        b = torch.randn(6, 128, 64)
        c = torch.randn(6, 64, 100)
        options = itertools.product(
            [torch.randn(6, 1, 100), torch.randn(6, 1, 100).fill_(torch.nan)],
            [0.0, 1.0],
        )
        for a, beta in options:
            self.common(
                fn,
                [a, b, c, beta],
                # Mismatched elements: 1212 / 76800 (1.6%)
                # Greatest absolute difference: 0.001953125 at index (0, 0, 93) (up to 1e-05 allowed)
                # Greatest relative difference: 1.0 at index (3, 19, 4) (up to 0.001 allowed)
                atol=0.002,
                rtol=0.001,
            )

    @config.patch({"triton.max_tiles": 2})
    def test_fuse_tiled(self):
        def fn(a, b, c):
            return a + b, c + 1

        self.common(
            fn, [torch.randn(128, 1), torch.randn(1, 128), torch.randn(128, 128)]
        )

    def test_expand_as(self):
        def fn(a, b):
            return aten.expand_as(a, b), aten.expand_as(a + 1, b + 1) + 1

        self.common(
            fn,
            [
                torch.randn(6, 1, 100),
                torch.randn(6, 128, 100),
            ],
        )

    def test_index_put1(self):
        def fn(a, b, c):
            return (
                torch.index_put(a, [b], c),
                torch.index_put_(a + 1, [b + 1], c + 1) + 1,
            )

        self.common(
            fn,
            [
                torch.randn([800, 256, 7, 7]),
                torch.randperm(601),
                torch.randn([601, 256, 7, 7]),
            ],
        )
        self.common(
            fn, [torch.randn(1024, 4, 2), torch.arange(4), torch.randn(4, 1, 1)]
        )

    def test_index_put2(self):
        def fn(a, b, c):
            return torch.index_put(a, [b], c, True)

        self.common(
            fn,
            [
                torch.randn([100, 256, 7, 7]),
                torch.randint(0, 100, size=[600], dtype=torch.int64),
                torch.randn([600, 256, 7, 7]),
            ],
            # workaround for https://github.com/openai/triton/issues/558
            check_lowp=False,
        )

    def test_index_put3(self):
        def fn(a, b, c):
            torch.ops.aten.index_put_(a, (None, b, None), c)
            a1 = a + 1
            torch.ops.aten.index_put_(a1, (None, b + 1, None), c + 1)
            return (a, a1)

        self.common(
            fn,
            [
                torch.randn([1024, 4, 2]),
                torch.arange(3),
                torch.randn([1024, 1, 2]),
            ],
        )

    def test_index_put4(self):
        # a, b[0] are not broadcastable
        # https://github.com/pytorch/pytorch/issues/97104
        def fn(a, b, c):
            return torch.index_put(a, [b], c)

        self.common(
            fn,
            [
                torch.rand([8, 2]),
                torch.rand([8]) > 0.5,
                torch.rand([]),
            ],
        )

    def test_index_put_as_masked_fill(self):
        def fn(a, b, c, d):
            a = a.clone()
            torch.ops.aten.index_put_(a, [b], c, d)
            return a

        self.common(
            fn,
            (
                torch.randn([1024, 4, 2]),
                torch.randn([1024, 4, 2]) > 0,
                torch.randn([]),
                False,
            ),
        )

        self.common(
            fn,
            (
                torch.randn([1024, 4, 2]),
                torch.randn([1024, 4, 2]) > 0,
                torch.randn([]),
                True,
            ),
        )

    def test_index_put_fallback1(self):
        def fn(a, b, c, d):
            a = a.clone()
            torch.ops.aten.index_put_(a, [b], c, d)
            return a

        self.common(
            fn,
            (
                torch.randn([3]),
                torch.as_tensor([True, True, False]),
                torch.randn([2]),
                False,
            ),
        )

        self.common(
            fn,
            (
                torch.randn([3]),
                torch.as_tensor([True, True, False]),
                torch.randn([2]),
                True,
            ),
        )

    def test_index_put_fallback2(self):
        def fn(a, b, c, d, e):
            a = a.clone()
            torch.ops.aten.index_put_(a, [None, b, c], d, e)
            return a

        self.common(
            fn,
            (
                torch.randn([1, 2, 3]),
                torch.as_tensor([0, 1]),
                torch.as_tensor([True, True, False]),
                torch.randn([]),
                False,
            ),
        )
        self.common(
            fn,
            (
                torch.randn([1, 2, 3]),
                torch.as_tensor([0, 1]),
                torch.as_tensor([True, True, False]),
                torch.randn([]),
                True,
            ),
        )

    def test_index_put_deterministic_fallback(self):
        with DeterministicGuard(True):

            def fn(a, b, c):
                return torch.index_put(a, [b], c, True)

            self.common(
                fn,
                [
                    torch.randn([100, 32]),
                    torch.randint(0, 100, size=[600], dtype=torch.int64),
                    torch.randn([600, 32]),
                ],
                check_lowp=False,
            )

    def test_index_put_index(self):
        def fn(ind, x, src):
            y = torch.ops.aten.index_put.default(x, [ind], src)
            return torch.ops.aten.index.Tensor(y, [ind])

        args = [torch.tensor([1], dtype=torch.int64), torch.randn(8, 4), torch.randn(4)]
        self.common(fn, args)

    @config.patch(fallback_random=True)
    def test_bernoulli1(self):
        def fn(a):
            b = torch.empty_like(a)
            return aten.bernoulli_(b), b

        self.common(
            fn,
            [
                torch.randn([100]),
            ],
        )

    def test_bernoulli2(self):
        def fn(a):
            return aten.bernoulli(a)

        self.common(
            fn,
            [torch.tensor([1.0, 1.0, 0.0, 0.0, 1.0, 0.0, 1.0, 1.0])],
        )

    def test_narrow(self):
        def fn(x):
            return (
                aten.narrow(x, 1, 10, 16),
                aten.narrow(x + 2, 0, 10, 16) + 1,
                aten.narrow_copy(x, 1, 10, 16),
            )

        self.common(fn, [torch.randn(64, 64)])

    def test_as_strided(self):
        def fn(x):
            return (
                aten.as_strided(x, (8, 8, 64), (8 * 64, 64, 1), 0),
                aten.as_strided(x + 1, (8, 8, 64), (8 * 64, 64, 1), 0) + 2,
            )

        def fn_channels_last(x):
            return (
                aten.as_strided(
                    x, (8, 384, 2, 20, 12), (153600, 1, 61440, 384, 7680), 0
                ),
                aten.as_strided(
                    x + 1, (8, 384, 2, 20, 12), (153600, 1, 61440, 384, 7680), 0
                )
                + 2,
            )

        self.common(fn, [torch.randn(64, 64)])
        self.common(
            fn_channels_last,
            [torch.randn(8, 384, 20, 20).to(memory_format=torch.channels_last)],
        )

    def test_as_strided_scatter(self):
        def fn(a, b):
            return aten.as_strided_scatter(
                a * 8 + 10,
                b * 2 - 4,
                size=(a.shape[0], a.shape[1] // 2),
                stride=(a.shape[1], 2),
                storage_offset=0,
            )

        self.common(fn, [torch.randn(10, 1024), torch.randn(10, 512)])

    def test_select_scatter(self):
        def fn(x, a, b):
            return (
                aten.select_scatter(x, a, 1, 0),
                aten.select_scatter(x, b, 0, 1),
            )

        self.common(
            fn,
            [
                torch.randn(8, 197, 38),
                torch.randn(8, 38),
                torch.randn(197, 38),
            ],
        )

    def test_slice_scatter(self):
        def fn(x, a):
            return (
                aten.slice_scatter(x, a, 2, 10, -10),
                aten.slice_scatter(x, a[:, :, :40], 2, 10, -10, 2),
            )

        self.common(
            fn,
            [
                torch.randn(4, 8, 100),
                torch.randn(4, 8, 80),
            ],
        )

    def test_slice_scatter2(self):
        def fn(a, b):
            return aten.slice_scatter(a, b, 0, 0, 9223372036854775807)

        self.common(
            fn,
            [
                torch.randn([8, 197, 384]),
                torch.randn([8, 197, 384]),
            ],
        )

    def test_scatter1(self):
        def fn(a, dim, index, b):
            return aten.scatter(a, dim, index, b)

        self.common(
            fn,
            [
                torch.zeros(2, 3),
                -1,
                torch.tensor([[0]]),
                torch.ones(2, 3),
            ],
        )

    def test_scatter2(self):
        if self.device == "cuda":
            raise unittest.SkipTest("unstable on sm86")

        def fn(a, dim, index, b):
            return aten.scatter.reduce(a, dim, index, b, reduce="add")

        self.common(
            fn,
            [
                torch.zeros(64, 512),
                0,
                torch.zeros((64, 512), dtype=torch.int64),
                torch.ones(64, 512),
            ],
        )

    def test_scatter3(self):
        def fn(a, dim, index, b):
            return aten.scatter(a, dim, index, b, reduce="add")

        self.common(
            fn,
            [
                torch.randn(5, 29, 13),
                2,
                torch.tensor([[[3, 5, 7, 9]]]),
                0.8,  # src can be a scalar
            ],
            # Mismatched elements: 1 / 1885 (0.1%)
            # Greatest absolute difference: 0.00018310546875 at index (0, 0, 3) (up to 1e-05 allowed)
            # Greatest relative difference: 0.0022371364653243847 at index (0, 0, 3) (up to 0.001 allowed)
            atol=2e-4,
            rtol=1e-3,
        )

    def test_scatter4(self):
        def fn(x, ind, src):
            return torch.scatter(x, 0, ind, src)

        self.common(
            fn,
            (torch.randn(196, 992), torch.randint(196, (1, 992)), torch.randn(1, 992)),
        )

    @unittest.skip("Flaky test, needs debugging")
    def test_scatter_add1(self):
        def fn(a, dim, index, b):
            return aten.scatter_add(a, dim, index, b)

        self.common(
            fn,
            [
                torch.randn(2, 3),
                0,
                torch.tensor([[0]]),
                torch.randn(2, 3),
            ],
        )

    def test_scatter_add2(self):
        def fn(a, dim, index, b):
            return aten.scatter_add(a, dim, index, b)

        self.common(
            fn,
            [
                torch.randn(2, 3),
                0,
                torch.tensor([[0, 0, 0], [1, 1, 1]]),
                torch.randn(2, 3),
            ],
        )

    def test_scatter_add3(self):
        def fn(a, dim, index, b):
            return aten.scatter_add(a, dim, index, b)

        self.common(
            fn,
            [
                torch.randn(5, 29, 13),
                2,
                torch.tensor([[[3, 5, 7, 9]]]),
                torch.randn(1, 1, 10),
            ],
        )

    def test_scatter_reduce1(self):
        def fn(a, dim, index, b):
            return aten.scatter_reduce(a, dim, index, b, "sum")

        self.common(
            fn,
            [
                torch.randn(5, 29, 13),
                2,
                torch.tensor([[[3, 5, 7, 9]]]),
                torch.randn(1, 1, 10),
            ],
        )

    def test_scatter_reduce2(self):
        def fn(a, dim, index, b):
            return aten.scatter_reduce(a, dim, index, b, "sum", include_self=False)

        self.common(
            fn,
            [
                torch.randn(2, 3),
                0,
                torch.zeros((2, 3), dtype=torch.int64),
                torch.randn(2, 3),
            ],
        )

    # issue #1150
    def test_dense_mask_index(self):
        if self.device == "cpu":
            raise unittest.SkipTest(
                "https://github.com/pytorch/torchdynamo/issues/1697"
            )

        def fn(x, y):
            y = torch.ops.aten.select.int(y, 0, 2)
            z = x * y
            return z.sum()

        self.common(fn, [torch.randn(102400), torch.randn(3)])

    def test_empty1(self):
        def fn():
            return torch.empty((1, 128, 128))

        self.common(fn, [], assert_equal=False)

    def test_empty2(self):
        def fn():
            return aten.empty((1, 128, 128))

        self.common(fn, [], assert_equal=False)

    def test_new_empty(self):
        def fn(a):
            return aten.new_empty(a, [1, 128, 128])

        self.common(fn, [torch.randn(55)], assert_equal=False)

    def test_empty_strided(self):
        def fn():
            return aten.empty_strided([1, 128, 128], [16384, 128, 1])

        self.common(fn, [], assert_equal=False)

    def test_new_empty_strided(self):
        def fn(a):
            return aten.new_empty_strided(a, [1, 128, 128], [16384, 128, 1])

        self.common(fn, [torch.randn(55)], assert_equal=False)

    @config.patch({"triton.cudagraphs": True})
    def test_dropout(self):
        random.seed(1234)
        torch.manual_seed(1234)

        @torch._dynamo.optimize("inductor")
        def fn1(a):
            return torch.nn.functional.dropout(a)

        x = torch.ones(1000, device=self.device, dtype=torch.float32)
        result1 = fn1(x)
        self.assertTrue(400 < result1.nonzero().shape[0] < 600)
        self.assertTrue(0.9 < result1.mean().item() < 1.1)

        random.seed(1234)
        torch.manual_seed(1234)

        @torch._dynamo.optimize("inductor")
        def fn2(a):
            return torch.nn.functional.dropout(a, 0.5, True)

        result2 = fn2(x)
        self.assertTrue(400 < result2.nonzero().shape[0] < 600)
        self.assertTrue(0.9 < result2.mean().item() < 1.1)

    def test_dropout_deterministic(self):
        @torch._dynamo.optimize("inductor")
        def fn(a):
            return torch.nn.functional.dropout(a, 0.55, True)

        for cg in (False, True):
            with patch.object(config.triton, "cudagraphs", cg):
                torch._dynamo.reset()

                x = torch.ones(1024, device=self.device, dtype=torch.float32)

                torch.manual_seed(1234)
                a0 = fn(x).clone()
                a1 = fn(x).clone()
                a2 = fn(x).clone()

                torch.manual_seed(1234)
                b0 = fn(x).clone()
                b1 = fn(x).clone()
                b2 = fn(x).clone()

                # same seed, same values
                self.assertTrue(torch.allclose(a0, b0))
                self.assertTrue(torch.allclose(a1, b1))
                self.assertTrue(torch.allclose(a2, b2))

                # different calls, different values
                self.assertFalse(torch.allclose(a0, a1))
                self.assertFalse(torch.allclose(a1, a2))

    def test_rand_like_deterministic(self):
        @torch._dynamo.optimize("inductor")
        def fn(a):
            return torch.rand_like(a), torch.rand_like(a)

        x = torch.ones(1024, device=self.device, dtype=torch.float32)

        torch.manual_seed(1234)
        a0 = fn(x)[0].clone()
        a1 = fn(x)[0].clone()
        a2 = fn(x)[0].clone()

        torch.manual_seed(1234)
        b0 = fn(x)[0].clone()
        b1 = fn(x)[0].clone()
        b2 = fn(x)[0].clone()

        # same seed, same values
        self.assertTrue(torch.allclose(a0, b0))
        self.assertTrue(torch.allclose(a1, b1))
        self.assertTrue(torch.allclose(a2, b2))

        # different calls, different values
        self.assertFalse(torch.allclose(a0, a1))
        self.assertFalse(torch.allclose(a1, a2))

        c, d = fn(x)
        self.assertFalse(torch.allclose(c, d))
        self.assertTrue((c >= 0).all())
        self.assertTrue((c < 1).all())
        self.assertTrue((d >= 0).all())
        self.assertTrue((d < 1).all())

    def test_randn_like_empty(self):
        class Model(torch.nn.Module):
            def __init__(
                self,
            ):
                super().__init__()

            def forward(self, v1: torch.Tensor):
                vx = v1.min(dim=1).values
                v2 = torch.randn_like(vx)
                return v2

        model = Model()
        x = torch.rand(10, 3, 0)

        self.common(model, (x,))

    @config.patch(fallback_random=True)
    def test_like_rands(self):
        def fn(x):
            return torch.rand_like(x), torch.randn_like(x)

        self.common(fn, [torch.zeros([20, 20])])

    def test_max_pool2d_with_indices_backward(self):
        def fn(a, b, c):
            return aten.max_pool2d_with_indices_backward(
                a, b, [2, 2], [2, 2], [0, 0], [1, 1], False, c
            )

        x = torch.randn([2, 4, 18, 14])
        result, indices = aten.max_pool2d_with_indices(
            x,
            [2, 2],
            [2, 2],
            [0, 0],
            [1, 1],
            False,
        )

        self.common(
            fn,
            [
                torch.randn_like(result),
                x,
                indices,
            ],
        )

    def test_max_pool2d_with_indices_backward2(self):
        def fn(a, b, c):
            return aten.max_pool2d_with_indices_backward(
                a, b, [3, 3], [2, 2], [1, 1], [1, 1], True, c
            )

        x = torch.randn([2, 4, 40, 56])
        result, indices = aten.max_pool2d_with_indices(
            x,
            [3, 3],
            [2, 2],
            [1, 1],
            [1, 1],
            True,
        )

        self.common(
            fn,
            [
                torch.randn_like(result),
                x,
                indices,
            ],
        )

    # From https://github.com/pytorch/torchdynamo/issues/1200
    def test_max_pool2d_with_indices_backward3(self):
        def fn(a, b, c):
            return aten.max_pool2d_with_indices_backward(
                a, b, [1, 1], [2, 2], [0, 0], [1, 1], False, c
            )

        x = torch.randn([32, 256, 37, 38])
        result, indices = aten.max_pool2d_with_indices(
            x,
            [1, 1],
            [2, 2],
            0,
            1,
            False,
        )
        self.common(
            fn,
            [
                torch.randn_like(result),
                x,
                indices,
            ],
        )

    # From https://github.com/pytorch/torchdynamo/issues/1352
    def test_max_pool2d_with_indices_backward4(self):
        def fn(a, b, c):
            return aten.max_pool2d_with_indices_backward(
                a, b, [5, 5], [1, 1], [2, 2], [1, 1], False, c
            )

        torch._inductor.metrics.generated_kernel_count = 0
        x = torch.randn([2, 64, 3, 4])
        result, indices = aten.max_pool2d_with_indices(
            x,
            [5, 5],
            [1, 1],
            2,
            1,
            False,
        )
        self.common(
            fn,
            [
                torch.randn_like(result),
                x,
                indices,
            ],
        )
        self.assertEqual(torch._inductor.metrics.generated_kernel_count, 1)

    def test_max_pool2d_with_indices_backward5(self):
        # Window size is too big. Should fallback
        def fn(a, b, c):
            return aten.max_pool2d_with_indices_backward(
                a, b, [13, 13], [1, 1], [2, 2], [1, 1], False, c
            )

        torch._inductor.metrics.generated_kernel_count = 0
        x = torch.randn([2, 64, 20, 20])
        result, indices = aten.max_pool2d_with_indices(
            x,
            [13, 13],
            [1, 1],
            2,
            1,
            False,
        )
        self.common(
            fn,
            [
                torch.randn_like(result),
                x,
                indices,
            ],
        )
        self.assertEqual(torch._inductor.metrics.generated_kernel_count, 0)

    def test_avg_pool2d_backward(self):
        def fn(a, b):
            return aten.avg_pool2d_backward(
                a,
                b,
                [2, 2],
                [2, 2],
                [0, 0],
                True,
                False,
                None,
            )

        self.common(
            fn,
            [
                torch.randn([2, 4, 7, 7]),
                torch.randn([2, 4, 14, 14]),
            ],
        )

    def test_avg_pool2d_backward2(self):
        def fn(a, b):
            return aten.avg_pool2d_backward(
                a,
                b,
                [3, 3],
                [1, 1],
                [1, 1],
                True,
                False,
                None,
            )

        self.common(
            fn,
            [
                torch.randn([1, 1, 20, 15]),
                torch.randn([1, 1, 20, 15]),
            ],
        )

    def test_avg_pool2d_backward3(self):
        def fn(a, b):
            return aten.avg_pool2d_backward(
                a,
                b,
                [1, 1],
                [2, 2],
                [0, 0],
                False,
                False,
                None,
            )

        torch._inductor.metrics.generated_kernel_count = 0
        self.common(
            fn,
            [
                torch.randn([1, 2016, 11, 11]),
                torch.randn([1, 2016, 21, 21]),
            ],
        )
        self.assertEqual(torch._inductor.metrics.generated_kernel_count, 1)

    def test_avg_pool2d_backward4(self):
        def fn(a, b):
            return aten.avg_pool2d_backward(
                a,
                b,
                [13, 13],
                [1, 1],
                [0, 0],
                True,
                False,
                None,
            )

        torch._inductor.metrics.generated_kernel_count = 0
        self.common(
            fn,
            [
                torch.randn([1, 16, 12, 12]),
                torch.randn([1, 16, 24, 24]),
            ],
            check_lowp=False,
        )
        self.assertEqual(torch._inductor.metrics.generated_kernel_count, 0)

    @config.patch(search_autotune_cache=False)
    def test_mm_views(self):
        def fn(a, b):
            return torch.mm(a.view(32, 32), b.view(32, 32))

        self.common(
            fn,
            (
                torch.randn([32, 32]).transpose(0, 1),
                torch.randn([1, 32, 32]).transpose(0, 1),
            ),
            check_lowp=False,
        )
        expected_kernel = 0
        # codegen mm kernel from template
        self.assertEqual(
            torch._inductor.metrics.generated_kernel_count, expected_kernel
        )

    @config.patch({"triton.cudagraphs": False})
    def test_lowmem_dropout1(self):
        n = 100000
        weight = torch.ones(
            n, device=self.device, dtype=torch.float32, requires_grad=True
        )
        ones = torch.ones(n, device=self.device, dtype=torch.float32)

        @torch._dynamo.optimize_assert("inductor")
        def run(x, train=True):
            return F.dropout(x * weight, 0.33, train)

        def check(r, g):
            rmean = r.mean().item()
            gmean = g.mean().item()
            rcount = len(r.nonzero())
            gcount = len(g.nonzero())

            # dropped elements should match
            self.assertTrue(same(r.nonzero(), g.nonzero()))
            self.assertEqual(rcount, gcount)

            # dropped should be close to 0.33
            self.assertGreater(rcount, 0.64 * n)
            self.assertGreater(0.68 * n, rcount)

            self.assertAlmostEqual(rmean, gmean)
            self.assertAlmostEqual(rmean, 1.0, places=2)

        r1 = run(ones, train=False)
        r1.sum().backward()
        g1 = weight.grad.clone()
        # eval mode should be all ones
        self.assertTrue(same(r1, torch.ones_like(r1)))
        self.assertTrue(same(g1, torch.ones_like(g1)))

        torch.manual_seed(1234)
        weight.grad.zero_()
        r2 = run(ones)
        r2.sum().backward()
        g2 = weight.grad.clone()
        check(r2, g2)

        torch.manual_seed(1234)
        weight.grad.zero_()
        r3 = run(ones)
        r3.sum().backward()
        g3 = weight.grad.clone()
        check(r3, g3)

        # second run is same result as first
        self.assertTrue(same(r2, r3))
        self.assertTrue(same(g2, g3))

    @config.patch(search_autotune_cache=False)
    def test_lowmem_dropout2(self):
        if self.device == "cpu":
            raise unittest.SkipTest("lowmem_dropout only supports cuda")
        m = torch.nn.Sequential(
            torch.nn.Linear(32, 32, bias=False),
            torch.nn.Dropout(),
            torch.nn.Linear(32, 32, bias=False),
            torch.nn.Dropout(),
        ).to(self.device)

        @torch._dynamo.optimize_assert("inductor")
        def run(x):
            return m(x)

        torch._inductor.metrics.generated_kernel_count = 0
        result = run(torch.randn([8, 32], device=self.device))
        result.sum().backward()

        expected_kernel = 4
        self.assertEqual(
            torch._inductor.metrics.generated_kernel_count, expected_kernel
        )

    def test_roll(self):
        def fn(a):
            return (
                aten.roll(a, [-3, 10], [1, 2]),
                aten.roll(a, [5]),
            )

        self.common(
            fn,
            [
                torch.randn([2, 56, 56, 16]),
            ],
        )

    def test_argmax_min_int32(self):
        # https://github.com/pytorch/pytorch/issues/94055
        def fn(a, b):
            c = a.argmax(3)
            return torch.min(b, c)

        a = torch.rand(3, 4, 2, 1).int()
        b = torch.rand(2, 2, 1, 4, 1).int()
        self.common(fn, (a, b))

    def test_argmax_argmin1(self):
        def fn(x):
            return (aten.argmax(x), aten.argmin(x))

        self.common(
            fn,
            [
                torch.randn([8, 256, 256]),
            ],
        )

    def test_argmax_argmin2(self):
        def fn(x):
            return (
                aten.argmax(x, 0),
                aten.argmin(x, 0),
                aten.argmax(x, 1),
                aten.argmin(x, 1),
            )

        self.common(
            fn,
            [
                torch.randn([144, 144]),
            ],
            # Mismatched elements: 1 / 144 (0.7%)
            # Greatest absolute difference: 26 at index (71,)
            # Greatest relative difference: 0.4126984179019928 at index (71,)
            atol=1e-5,
            rtol=0.5,
        )

    def test_conv_backward(self):
        def fn(rank4_inps, rank3_inps, rank5_inps):
            out1 = aten.convolution_backward(
                *rank4_inps,
                [C],
                [1, 1],
                [0, 0],
                [1, 1],
                False,
                [0, 0],
                1,
                [True, True, True],
            )
            out2 = aten.convolution_backward(
                *rank4_inps,
                [C],
                [1, 1],
                [0, 0],
                [1, 1],
                False,
                [0, 0],
                1,
                [True, False, False],
            )
            out3 = aten.convolution_backward(
                *rank3_inps,
                [C],
                [1],
                [0],
                [1],
                False,
                [0],
                1,
                [True, True, True],
            )
            out4 = aten.convolution_backward(
                *rank5_inps,
                [C],
                [1, 1, 1],
                [0, 0, 0],
                [1, 1, 1],
                False,
                [0, 0, 0],
                1,
                [True, True, True],
            )
            return (out1, out2, out3, out4)

        B = 3
        C = 4
        H = 5
        grad_out = torch.randn(B, C, H - 2, H - 2, H - 2)
        inp = torch.randn(B, C, H, H, H)
        weight = torch.randn(C, C, 3, 3, 3)

        def shrink_rank(x, rank):
            res = x
            while res.dim() > rank:
                res = torch.select(res, -1, 0)
            return res.contiguous()

        rank4_inps = [shrink_rank(x, 4) for x in [grad_out, inp, weight]]
        rank3_inps = [shrink_rank(x, 4) for x in [grad_out, inp, weight]]
        rank5_inps = [shrink_rank(x, 5) for x in [grad_out, inp, weight]]

        with torch.backends.cudnn.flags(enabled=True, allow_tf32=False):
            self.common(
                fn,
                [rank4_inps, rank3_inps, rank5_inps],
            )

    @unittest.skip(
        """
        FIXME: In the case of having equally max/min elements, our implementation returns
        the last index instead of the first one
        """
    )
    def test_argmax_argmin3(self):
        def fn(x):
            return (
                aten.argmax(x, 0),
                aten.argmin(x, 0),
                aten.argmax(x, -1),
                aten.argmin(x, -1),
            )

        self.common(
            fn,
            [torch.randint(0, 5, [10, 10])],
        )

    def test_vdd_clamp(self):
        def fn(x):
            return torch.clamp_min(x, 3)

        self.common(
            fn,
            [
                torch.randn([16], requires_grad=True) * 10,
            ],
        )

    def test_tmp_not_defined_issue1(self):
        def forward(
            primals_3,
            primals_4,
            add_tensor,
            convert_element_type_default,
            div_default,
            reciprocal_default,
        ):
            var_default = torch.ops.aten.var(
                convert_element_type_default, [2], correction=0
            )
            sub_tensor = torch.ops.aten.sub.Tensor(add_tensor, div_default)
            mul_tensor_1 = torch.ops.aten.mul.Tensor(sub_tensor, reciprocal_default)
            mul_tensor_2 = torch.ops.aten.mul.Tensor(mul_tensor_1, primals_3)
            add_tensor_2 = torch.ops.aten.add.Tensor(mul_tensor_2, primals_4)
            convert_element_type_default_1 = add_tensor_2.to(dtype=torch.float32)
            convert_element_type_default_2 = convert_element_type_default_1.to(
                dtype=torch.float32
            )
            var_default_1 = torch.ops.aten.var(
                convert_element_type_default_2, [2], correction=0
            )
            broadcast_in_dim_default_2 = var_default_1.reshape(1, 512, 1)
            sum_default_1 = convert_element_type_default_2.sum(2)
            add_tensor_3 = torch.ops.aten.add.Tensor(broadcast_in_dim_default_2, 1e-05)
            return (var_default, sum_default_1, add_tensor_3)

        inps = [
            (torch.Size([1024]), torch.float32),
            (torch.Size([1024]), torch.float32),
            (torch.Size([1, 512, 1024]), torch.float32),
            (torch.Size([1, 512, 1024]), torch.float32),
            (torch.Size([1, 512, 1]), torch.float32),
            (torch.Size([1, 512, 1]), torch.float32),
        ]
        inps = [torch.randn(shape, dtype=dtype) for (shape, dtype) in inps]
        self.common(forward, inps, atol=1e-05, rtol=2e-05)

    @unittest.skipIf(
        TEST_WITH_ASAN
        or os.environ.get("BUILD_ENVIRONMENT", "").startswith("parallelnative"),
        "TODO: debug this with asan",
    )
    def test_tmp_not_defined_issue2(self):
        def forward(arg38_1, arg81_1, getitem_17, new_zeros_default_4):
            div_tensor_7 = torch.ops.aten.div.Tensor(getitem_17, arg81_1)
            mul_tensor_24 = torch.ops.aten.mul.Tensor(div_tensor_7, arg38_1)
            sum_default_7 = torch.ops.aten.sum.default(mul_tensor_24)
            return (new_zeros_default_4, sum_default_7)

        # TODO: Remove once https://github.com/pytorch/pytorch/issues/94017 is resolved
        dtype = torch.float64 if self.device == "cpu" else torch.float32
        args = [
            ((1, 88, 40, 40), (140800, 1600, 40, 1), dtype),
            ((), (), dtype),
            ((1, 88, 40, 40), (140800, 1600, 40, 1), dtype),
            ((3,), (1,), dtype),
        ]
        args = [
            rand_strided(shape, stride, dtype).requires_grad_(True).add(1)
            for shape, stride, dtype in args
        ]
        self.common(forward, args)

    def test_misaligned_address_issue1(self):
        def forward(sub_tensor_1, unsqueeze_default):
            gather_default = torch.ops.aten.gather.default(
                sub_tensor_1, 1, unsqueeze_default
            )
            return gather_default

        args = [
            ((1, 1000), (1000, 1), torch.float32),
            ((1, 1), (1, 1), torch.int64),
        ]
        args = [rand_strided(shape, stride, dtype) for shape, stride, dtype in args]
        self.common(forward, args)

    def test_invalid_operand_issue1(self):
        def forward(arg0_1, arg1_1, arg3_1, squeeze, view_1, slice_1):
            slice_scatter = torch.ops.aten.slice_scatter.default(
                slice_1, arg3_1, 1, 1, 9223372036854775807
            )
            slice_scatter_1 = torch.ops.aten.slice_scatter.default(
                arg1_1, slice_scatter, 0, 0, 9223372036854775807
            )
            slice_2 = torch.ops.aten.slice.Tensor(
                slice_scatter_1, 0, 0, 9223372036854775807
            )
            select_scatter = torch.ops.aten.select_scatter.default(
                slice_2, squeeze, 1, 0
            )
            slice_scatter_2 = torch.ops.aten.slice_scatter.default(
                slice_scatter_1, select_scatter, 0, 0, 9223372036854775807
            )
            view = torch.ops.aten.view.default(slice_scatter_2, [-1, 128])
            embedding = torch.ops.aten.embedding.default(arg0_1, view, 1)
            return [embedding, view_1]

        args = [
            ((50005, 768), (768, 1), torch.float32),
            ((8, 128), (128, 1), torch.int64),
            ((8, 127), (127, 1), torch.int64),
            ((8,), (1,), torch.int64),
            ((1024,), (1,), torch.int64),
            ((8, 128), (128, 1), torch.int64),
        ]
        args = [rand_strided(shape, stride, dtype) for shape, stride, dtype in args]
        self.common(forward, args)

    def test_sizehint_issue1(self):
        def forward(x):
            return torch.nn.functional.unfold(
                x, kernel_size=[4, 4], dilation=1, padding=0, stride=[4, 4]
            )

        args = [((2, 24, 56, 56), (75264, 3136, 56, 1), torch.float32, False)]
        args = [
            rand_strided(sh, st, dt).requires_grad_(rg) for (sh, st, dt, rg) in args
        ]
        self.common(forward, args)

    def test_zero_dim_reductions(self):
        for kd in [True, False]:
            inps0 = (torch.zeros(2, 0, device=self.device, dtype=torch.float16), 1, kd)
            failed_ops = [aten.argmin, aten.argmax, aten.max, aten.min]
            for fo in failed_ops:
                with self.assertRaisesRegex(
                    IndexError, "Expected reduction dim 1 to have non-zero size"
                ):
                    mod = make_fx(fo)(*inps0)
                    _ = compile_fx_inner(mod, inps0)

            pass_ops = [
                lambda *x: fn(*x) for fn in [aten.sum, aten.prod, aten.any, aten.all]
            ]
            for po in pass_ops:
                compiled = torch._dynamo.optimize("inductor")(po)
                expected = po(*inps0)
                actual = compiled(*inps0)

            self.assertTrue(torch.allclose(actual, expected, atol=1e-3, rtol=1e-3))

    def test_lerp(self):
        # non-contiguous inputs for lerp
        def fn0(i0, i1):
            x1 = i0.transpose(-2, -3)
            return torch.lerp(i1, x1, 70000)

        # contiguous inputs for lerp
        def fn1(i0, i1):
            return torch.lerp(i1, i0, 70000)

        def compare(fn, inputs):
            compiled = torch._dynamo.optimize("inductor")(fn)
            expected = fn(*inputs)
            actual = compiled(*inputs)
            self.assertEqual(expected, actual)
            self.assertEqual(expected.stride(), actual.stride())

        compare(fn0, [torch.rand(10, 3, 10), torch.rand(3, 10, 10)])
        compare(fn1, [torch.rand(3, 10, 10), torch.rand(3, 10, 10)])

    def test_unspec_inputs(self):
        if self.device == "cpu":
            raise unittest.SkipTest("segfault with CPU backend")

        def fn(x, y):
            return x + y, x * y, x / y

        opt = torch._dynamo.optimize("inductor")(fn)
        dtypes = [
            torch.float16,
            torch.bfloat16,
            torch.float32,
            torch.float64,
            torch.int32,
            torch.int64,
        ]

        for d in dtypes:
            inputs = (
                rand_strided((2, 3), (3, 1), dtype=torch.float32, device="cuda"),
                rand_strided((), (), dtype=d, device="cpu"),
            )
            self.assertTrue(same(opt(*inputs), fn(*inputs)))
            inputs = (inputs[1], inputs[0])
            self.assertTrue(same(opt(*inputs), fn(*inputs)))

    def test_list_clearing(self):
        if self.device == "cpu":
            contexts = [contextlib.nullcontext]
        else:
            contexts = [
                contextlib.nullcontext,
                lambda: config.patch({"triton.cudagraphs": True}),
            ]

        for context in contexts:
            with context():
                inps = [
                    torch.rand([5, 5]).to(self.device),
                    torch.rand([5, 5]).to(self.device),
                ]
                inp_refs = [weakref.ref(inp) for inp in inps]

                def fn(x, y):
                    a = x + y
                    return (a @ a,)

                fn_fx = make_fx(fn)(inps[0], inps[1])
                fn_compiled = compile_fx_inner(fn_fx, inps)

                test_self = self
                matmul_seen = False

                class TestRefMode(TorchDispatchMode):
                    def __torch_dispatch__(self, func, types, args=(), kwargs=None):
                        kwargs = kwargs if kwargs else {}

                        nonlocal inps
                        nonlocal inp_refs
                        nonlocal test_self
                        nonlocal matmul_seen

                        # by matmul, inputs should be deallocated
                        if func is aten.mm.out:
                            matmul_seen = True
                            test_self.assertEqual(len(inps), 0)
                            test_self.assertIsNone(inp_refs[0]())
                            test_self.assertIsNone(inp_refs[1]())

                        return func(*args, **kwargs)

                with TestRefMode():
                    fn_compiled(inps)

                # for some reason, TorchDispatch doesnt capture the
                # cuda mm call (even without cudagraphs)
                if self.device == "cpu":
                    self.assertTrue(matmul_seen)
                else:
                    self.assertEqual(len(inps), 0)

    def test_dtype_mismatch_issue(self):
        def fn(x):
            attn = torch.nn.functional.pad(x, [0, 1])
            return attn.softmax(dim=-1)

        x = torch.rand(128, 32, 63)
        res_ref = fn(x)
        res = torch._dynamo.optimize("inductor")(fn)(x)
        self.assertEqual(res, res_ref)

    def test_kwargs(self):
        if self.device == "cuda":
            raise unittest.SkipTest("histogramdd only supports cpu")

        def fn(x, y):
            return torch.histogramdd(
                x,
                bins=[3, 3],
                weight=y,
            )

        self.common(
            fn,
            [torch.randn((4, 2)), torch.randn((4))],
        )

    @torch._dynamo.config.patch(dynamic_shapes=True)
    def test_int_input_dynamic_shapes(self):
        @torch.compile(dynamic=True)
        def fn(x, i):
            y = x * i
            return y

        # Constant must not get matched as constant
        self.common(fn, [torch.randn(3, 1, 1, 1, 1), 9132])

    @torch._dynamo.config.patch(dynamic_shapes=True)
    def test_index_dynamic_shapes(self):
        if self.device == "cuda":
            raise unittest.SkipTest("index dynamic shapes only supports cpu")

        # Repro from vision_maskrcnn
        def fn(arg0_1):
            unsqueeze = arg0_1.unsqueeze(0)
            sym_size = arg0_1.size(1)
            ceil = math.ceil(sym_size * 1.8735363483428955)
            iota = torch.ops.prims.iota.default(
                ceil,
                start=0,
                step=1,
                dtype=torch.int64,
                device="cpu",
                requires_grad=False,
            )
            convert_element_type_1 = iota.to(torch.float32)
            sym_size_1 = arg0_1.size(2)
            floor_1 = math.floor(sym_size_1 * 1.8735363483428955)
            ceil_1 = math.ceil(floor_1)
            iota_1 = torch.ops.prims.iota.default(
                ceil_1,
                start=0,
                step=1,
                dtype=torch.int64,
                device="cpu",
                requires_grad=False,
            )
            convert_element_type_3 = iota_1.to(torch.float32)
            sub_2 = (convert_element_type_1 + 0.5) * (sym_size / ceil) - 0.5
            clamp_min = sub_2.clamp_min(0.0)
            sub_3 = (convert_element_type_3 + 0.5) * (sym_size_1 / floor_1) - 0.5
            clamp_min_1 = sub_3.clamp_min(0.0)
            convert_element_type_4 = clamp_min.to(torch.int64)
            sub_4 = sym_size - 1
            clamp_max = clamp_min.ceil().clamp_max(sub_4)
            convert_element_type_5 = clamp_max.to(torch.int64)
            convert_element_type_6 = clamp_min_1.to(torch.int64)
            unsqueeze_2 = convert_element_type_4.unsqueeze(1)
            index = torch.ops.aten.index.Tensor(
                unsqueeze, [None, None, unsqueeze_2, convert_element_type_6]
            )
            index_1 = torch.ops.aten.index.Tensor(
                unsqueeze,
                [
                    None,
                    None,
                    convert_element_type_5.unsqueeze(1),
                    convert_element_type_6,
                ],
            )
            sub_6 = clamp_min.unsqueeze(1) - unsqueeze_2
            mul_10 = (index * (1.0 - sub_6) + index_1 * (sub_6)) * (
                1.0 - (clamp_min_1 - convert_element_type_6)
            )
            select = torch.ops.aten.select.int(mul_10, 0, 0)
            return (select,)

        x = torch.randn(15, 20, 3)
        self.common(
            fn,
            [x],
        )

    @unittest.skipIf(HAS_CUDA, "test in_out_ptr for CppKernel")
    def test_in_out_buffer(self):
        def fn(x, y):
            z = torch.matmul(x, y.transpose(-1, -2)) / 8.0
            return z

        inps = [torch.randn(1, 2, 8, 4), torch.randn(1, 2, 8, 4)]
        fn_opt = torch._dynamo.optimize("inductor")(fn)
        code = run_and_get_cpp_code(fn_opt, *inps)
        self.assertTrue("in_out_ptr" in code)
        self.assertEqual(fn_opt(*inps), fn(*inps))

    @config.patch(profiler_mark_wrapper_call=True)
    def test_profiler_mark_wrapper_call(self):
        from torch.profiler import profile

        @torch._dynamo.optimize("inductor", nopython=True)
        def fn(a, b):
            return a + b

        a = torch.rand((100,))
        b = torch.rand((100,))
        with profile() as prof:
            fn(a, b)
        assert "inductor_wrapper_call" in (
            e.name for e in prof.profiler.function_events
        )

<<<<<<< HEAD
    @config.patch(cpp_wrapper=True, search_autotune_cache=False)
    def test_cpp_wrapper(self):
        if self.device == "cuda":
            raise unittest.SkipTest("cpp_wrapper only supports cpu")

        device = "cpu"
        for name, supported in [
            ["test_as_strided", True],  # buffer reuse
            ["test_bitwise", True],  # int32
            ["test_bmm1", True],
            ["test_bmm2", True],
            ["test_cat", True],  # alias
            ["test_conv2d_binary", True],
            ["test_conv2d_unary", True],
            ["test_linear1", True],
            ["test_linear2", True],
            ["test_linear_packed", True],
            ["test_lowmem_dropout1", True],  # None as output
            ["test_mm_views", True],
            [
                "test_profiler_mark_wrapper_call",
                True,
            ],
            ["test_reduction1", True],  # Reduction
            ["test_relu", True],  # multiple inputs
            ["test_silu", True],  # single input, single output
            ["test_sum_dtype", True],  # float64
            ["test_sum_int", True],  # bool, int64, int8, uint8
            ["test_transpose", True],  # multiple outputs, buffer clear
        ]:
            test_name = f"{name}_{device}"
            assert hasattr(self, test_name), "undefined function"
            func = getattr(self, test_name)
            assert callable(func), "not a callable"
            code = run_and_get_cpp_code(func, [])
            self.assertEqual("load_inline" in code, supported)

=======
>>>>>>> ecae8654
    @unittest.skipIf(IS_X86 and not HAS_AVX2, "Requires AVX2")
    def test_pixel_shuffle_channels_last(self):
        def fn(x):
            x = torch.nn.functional.pixel_shuffle(x, 2)
            x = torch.nn.functional.relu(x)
            return x

        self.common(
            fn,
            (torch.randn(1, 16, 64, 72).to(memory_format=torch.channels_last),),
        )

    def test_where_broadcast(self):
        # https://github.com/pytorch/pytorch/issues/93374
        def fn(x, p1, p0):
            o = torch.where(x, p1, p0)
            return o

        # https://github.com/pytorch/pytorch/issues/94725
        class Repro(torch.nn.Module):
            def __init__(self):
                super().__init__()
                self.register_buffer(
                    "_tensor_constant0", torch.randn([], dtype=torch.float32)
                )

            def forward(self, arg0_1, arg1_1):
                convert_element_type = torch.ops.prims.convert_element_type.default(
                    arg1_1, torch.bool
                )
                bitwise_not = torch.ops.aten.bitwise_not.default(convert_element_type)
                _tensor_constant0 = self._tensor_constant0
                lift_fresh_copy = torch.ops.aten.lift_fresh_copy.default(
                    _tensor_constant0
                )
                where = torch.ops.aten.where.self(bitwise_not, lift_fresh_copy, arg0_1)
                return (where, bitwise_not)

        self.common(
            fn,
            (torch.tensor([[True]]), torch.rand(13, 7, 3), torch.rand(1, 1)),
        )

        if not torch._dynamo.config.dynamic_shapes:
            args = [
                torch.randn(1, 4, 64, 64),
                torch.zeros(1, 1, 64, 64, dtype=torch.uint8),
            ]
            args[1][:, :, :32, :32] = 1
            eager_args = [x.clone() for x in args]
            eager_mod = Repro()
            mod = make_fx(eager_mod, tracing_mode="real")(*args)
            compiled = compile_fx_inner(mod, args)
            inductor_out = compiled(args)
            eager_out = eager_mod(*eager_args)
            self.assertEqual(inductor_out, eager_out)

    def test_where_with_logical_op(self):
        def fn_and(x, y):
            return torch.where(torch.logical_and(x, y), 1.0, 0.0)

        def fn_or(x, y):
            return torch.where(torch.logical_or(x, y), 1.0, 0.0)

        self.common(
            fn_and,
            (torch.randn(32), torch.randn(32)),
        )
        self.common(
            fn_or,
            (torch.randn(32), torch.randn(32)),
        )

    def test_inplace_where_pointwise(self):
        # https://github.com/pytorch/pytorch/issues/96446
        def fn(a, b):
            a[0] = 2
            return a * b

        self.common(fn, (torch.rand(1), torch.rand(2)))

    def test_view_on_aliased(self):
        # https://github.com/pytorch/pytorch/issues/96728
        def fn1(a, b):
            a = a.max(0).values
            c = torch.cat((a, b))
            c = c.round()
            b >= a[0]  # noqa: B015
            return c

        some_const = torch.tensor(6324)

        def fn2():
            a = torch.tensor([[0.6324]])
            ret = torch.cat((a, a), dim=0)
            some_const >= a[0]  # noqa: B015
            return ret

        self.common(fn1, (torch.tensor([[4.0]]), torch.tensor([5.0])))
        self.common(fn2, ())

    def test_argmax_to_float(self):
        # https://github.com/pytorch/pytorch/issues/97127
        def fn():
            a = torch.zeros([2, 2])
            b = a.argmax(0)
            return b.float().mean()

        self.common(fn, ())

    def test_const_int32_to_float(self):
        # https://github.com/pytorch/pytorch/issues/97124
        def fn():
            a = torch.zeros([1, 2], dtype=torch.int32)
            a = a + a
            b = a.to(dtype=torch.float32)
            return b * 0.8

        self.common(fn, ())


@dataclasses.dataclass
class TestFailure:
    suffixes: Tuple[str]
    is_skip: bool = False


def copy_tests(my_cls, other_cls, suffix, test_failures=None):  # noqa: B902
    for name, value in my_cls.__dict__.items():
        if name.startswith("test_"):
            # You cannot copy functions in Python, so we use lambdas here to
            # create objects with different ids. Otherwise, unittest.skip
            # would modify all methods sharing the same object id. Also, by
            # using a default argument in a lambda, we create a copy instead of
            # a reference. Otherwise, we would lose access to the value.
            tf = test_failures and test_failures.get(name)
            if tf is not None and suffix in tf.suffixes:
                skip_func = (
                    unittest.skip("Skipped!")
                    if tf.is_skip
                    else unittest.expectedFailure
                )
                setattr(
                    other_cls,
                    f"{name}_{suffix}",
                    skip_func(lambda self, value=value: value(self)),
                )
            else:
                setattr(
                    other_cls, f"{name}_{suffix}", lambda self, value=value: value(self)
                )


if HAS_CPU and not torch.backends.mps.is_available():

    class SweepInputsCpuTest(SweepInputs2, TestCase):
        gen = InputGen(10, "cpu")

    SweepInputsCpuTest.populate()

    class CpuTests(TestCase):
        common = check_model
        device = "cpu"

    copy_tests(CommonTemplate, CpuTests, "cpu")

    class CPUReproTests(TestCase):
        def test_conv_stride_constraints(self):
            for fmt in [torch.channels_last, torch.contiguous_format]:
                # TorchDispatch doesn't work in our cuda invocation for some reason
                m = torch.nn.Conv2d(5, 6, [3, 3])

                def fn(inp, weight):
                    return (
                        F.conv2d(
                            inp, weight, None, m.stride, m.padding, m.dilation, m.groups
                        ),
                    )

                inp = torch.randn([2, 5, 16, 16])
                inps = [inp, m.weight.to(memory_format=fmt)]
                fn_fx = make_fx(fn)(*inps)
                fn_compiled = compile_fx_inner(fn_fx, inps)
                test_self = self
                conv_seen = False

                class RecordFunctions(TorchDispatchMode):
                    def __torch_dispatch__(self, func, types, args=(), kwargs=None):
                        kwargs = kwargs if kwargs else {}
                        if func == torch.ops.aten.convolution.default:
                            test_self.assertTrue(
                                args[0].is_contiguous(memory_format=fmt)
                            )
                            test_self.assertTrue(
                                args[1].is_contiguous(memory_format=fmt)
                            )
                            nonlocal conv_seen
                            conv_seen = True

                        return func(*args, **kwargs)

                with RecordFunctions():
                    out = fn_compiled(inps)

                self.assertTrue(conv_seen)

        def test_inplace_squeeze_needed(self):
            mod = torch.nn.Sequential(
                torch.nn.Linear(10, 10),
                torch.nn.LayerNorm(10),
                torch.nn.ReLU(),
            ).eval()

            @torch._dynamo.optimize("inductor")
            def fn(x):
                return mod(x)

            v = torch.randn(10)
            result = fn(v)
            # TODO: OMP parallel reduction order is not deterministic.
            # Hence, the accurarcy might vary up and down. For short term,
            # we increase the tolerance and will fix it later by using
            # aten parallel.
            assert same(result, mod(v), tol=5e-1)

        def test_cat_mul(self):
            # https://github.com/pytorch/pytorch/issues/93365
            def fn(p0, p1):
                y1 = torch.cat([p0, p1], dim=0)
                y2 = torch.mul(y1, y1)
                return y1, y2

            p0 = torch.randn(3, 4)
            p1 = torch.randn(3, 4)
            opt_fn = torch._dynamo.optimize("inductor")(fn)
            opt_fn(p0, p1)
            real_out = fn(p0, p1)
            compiled_out = opt_fn(p0, p1)
            assert same(real_out, compiled_out)

        def test_reduce_with_masked(self):
            # https://github.com/pytorch/pytorch/issues/96484
            def fn(a, b):
                a = torch.nn.functional.pad(a, (0, -1))
                c = a + b
                return c.min(0).values

            a = torch.randn([2])
            b = torch.randn([2])
            opt_fn = torch._dynamo.optimize("inductor")(fn)
            opt_fn(a, b)
            real_out = fn(a, b)
            compiled_out = opt_fn(a, b)
            assert same(real_out, compiled_out)

        @unittest.skipIf(
            not codecache.valid_vec_isa_list(), "Does not support vectorization"
        )
        @patch("torch.cuda.is_available", lambda: False)
        def test_sigmoid_with_reduction(self):
            def fn(x):
                x = torch.ops.aten.sigmoid.default(x)
                return torch.ops.aten.mean.dim(x, [-1, -2], True)

            x = torch.randn((1, 8, 8, 8))
            with config.patch({"cpp.simdlen": None}):
                torch._dynamo.reset()
                metrics.reset()
                opt_fn = torch._dynamo.optimize("inductor")(fn)
                opt_fn(x)

                real_out = fn(x)
                compiled_out = opt_fn(x)
                assert same(real_out, compiled_out, equal_nan=True)

        def test_inplace_add_alpha(self):
            def fn(x, y):
                aten.add_.Tensor(x, y, alpha=0.55)
                return (x,)

            x1 = torch.zeros(10)
            x2 = torch.zeros(10)
            x3 = torch.zeros(10)
            y = torch.randn(10)
            fn_fx = make_fx(fn)(x1, y)
            fn_compiled = compile_fx_inner(fn_fx, [x1, y])
            fn(x2, y)
            fn_compiled([x3, y])
            assert same(x2, x3)

        def test_no_op_squeeze(self):
            @torch._dynamo.optimize("inductor")
            def forward(arg0_1):
                return torch.ops.aten.squeeze.dim(arg0_1, 1)

            x = torch.randn((10, 20))
            assert same(x, forward(x))

        def test_parallel_num_threads(self):
            @torch._dynamo.optimize("inductor")
            def fn(x1, x2):
                return x1 + x2

            @contextlib.contextmanager
            def set_num_threads(num_threads):
                orig_num_threads = torch.get_num_threads()
                torch.set_num_threads(num_threads)
                yield
                torch.set_num_threads(orig_num_threads)

            x1 = torch.randn((10, 20))
            x2 = torch.randn((10, 20))
            with set_num_threads(1):
                assert same(x1 + x2, fn(x1, x2))
            with set_num_threads(4):
                assert same(x1 + x2, fn(x1, x2))

        @patch("torch.cuda.is_available", lambda: False)
        def test_timed_cpu_only(self):
            timed(lambda: torch.randn(10), ())

        def test_complex_memory_overlap(self):
            dense = torch.zeros(64, 32)
            self.assertFalse(complex_memory_overlap(dense))
            self.assertFalse(complex_memory_overlap(dense.t()))

            strided = dense.split(4, dim=1)
            self.assertFalse(complex_memory_overlap(strided[0]))
            self.assertFalse(complex_memory_overlap(strided[0].t()))

            unsqueezed = dense.unsqueeze(1)
            self.assertFalse(complex_memory_overlap(unsqueezed))
            self.assertFalse(complex_memory_overlap(unsqueezed.permute(1, 2, 0)))

            expanded = unsqueezed.expand(-1, 2, -1)
            self.assertTrue(complex_memory_overlap(expanded))
            self.assertTrue(complex_memory_overlap(expanded.permute(1, 2, 0)))

            gathered = dense.index_select(0, torch.IntTensor([1, 0, 1]))
            self.assertFalse(complex_memory_overlap(gathered))
            self.assertFalse(complex_memory_overlap(gathered.t()))

        @unittest.skipIf(
            not codecache.valid_vec_isa_list(), "Does not support vectorization"
        )
        @torch._dynamo.config.patch(dynamic_shapes=True)
        def test_vec_dynamic_shapes(self):
            def fn(x):
                return torch.softmax(x, -1)

            value = torch.randn((2, 10))
            with config.patch({"cpp.simdlen": None}):
                torch._dynamo.reset()
                metrics.reset()
                opt_fn = torch._dynamo.optimize("inductor")(fn)
                opt_fn(value)

                real_out = fn(value)
                compiled_out = opt_fn(value)
                assert same(real_out, compiled_out, equal_nan=True)

        @unittest.skipIf(
            not codecache.valid_vec_isa_list(), "Does not support vectorization"
        )
        @patch("torch.cuda.is_available", lambda: False)
        def test_auto_simd(self):
            vec_avx512 = codecache.supported_vec_isa_list[0]
            vec_avx2 = codecache.supported_vec_isa_list[1]
            self.assertTrue(vec_avx512.bit_width() == 512)
            self.assertTrue(vec_avx2.bit_width() == 256)
            self.assertTrue(vec_avx512.nelements() == 16)
            self.assertTrue(vec_avx2.nelements() == 8)
            self.assertTrue(vec_avx512.nelements(torch.bfloat16) == 32)
            self.assertTrue(vec_avx2.nelements(torch.bfloat16) == 16)

            with config.patch({"cpp.simdlen": None}):
                isa = codecache.pick_vec_isa()
                if vec_avx512 in codecache.valid_vec_isa_list():
                    self.assertTrue(isa == vec_avx512)
                else:
                    self.assertTrue(isa == vec_avx2)

            with config.patch({"cpp.simdlen": 0}):
                isa = codecache.pick_vec_isa()
                self.assertFalse(isa)

            with config.patch({"cpp.simdlen": 1}):
                isa = codecache.pick_vec_isa()
                self.assertFalse(isa)

            with config.patch({"cpp.simdlen": 257}):
                isa = codecache.pick_vec_isa()
                self.assertFalse(isa)

            with config.patch({"cpp.simdlen": 513}):
                isa_list = codecache.valid_vec_isa_list()
                if vec_avx512 in isa_list:
                    self.assertFalse(isa)

            with config.patch({"cpp.simdlen": 512}):
                isa_list = codecache.valid_vec_isa_list()
                if vec_avx512 in isa_list:
                    isa = codecache.pick_vec_isa()
                    self.assertTrue(isa == vec_avx512)

            with config.patch({"cpp.simdlen": 256}):
                isa_list = codecache.valid_vec_isa_list()
                if vec_avx2 in isa_list:
                    isa = codecache.pick_vec_isa()
                    self.assertTrue(isa == vec_avx2)

        @unittest.skipIf(
            not codecache.valid_vec_isa_list(), "Does not support vectorization"
        )
        @patch("torch.cuda.is_available", lambda: False)
        def test_masked_fill_softmax(self):
            def fn(value, mask):
                mask = mask.to(torch.bool)
                x = torch.masked_fill(value, mask, -33.0)
                return torch.softmax(x, -1)

            for dtype in vec_dtypes:
                value = torch.randn((2, 17), dtype=dtype)
                mask = torch.randint(0, 1, size=(2, 17), dtype=torch.uint8)
                with config.patch({"cpp.simdlen": None}):
                    for cpp_wrapper_flag in [True, False]:
                        with config.patch({"cpp_wrapper": cpp_wrapper_flag}):
                            torch._dynamo.reset()
                            metrics.reset()
                            opt_fn = torch._dynamo.optimize("inductor")(fn)
                            opt_fn(value, mask)

                            real_out = fn(value, mask)
                            compiled_out = opt_fn(value, mask)
                            assert same(real_out, compiled_out, equal_nan=True)
                            assert metrics.generated_cpp_vec_kernel_count >= 1

        def test_load_same_bool_tensor_twice(self):
            @torch._dynamo.optimize("inductor")
            def fn(a, b):
                x = torch.masked_fill(a, b, -33.0)
                y = torch.masked_fill(a, b, -33.0)
                return x, y

            value = torch.randn((2, 17))
            mask = torch.randint(0, 1, size=(2, 17), dtype=torch.uint8).to(torch.bool)
            fn(value, mask)

        def test_cpu_vec_cosim(self):
            cpp_vec_op_list = []
            cpp_op_list = []

            for k, v in CppVecOverrides.__dict__.items():
                if isinstance(v, staticmethod):
                    cpp_vec_op_list.append(k)
            for k, v in CppOverrides.__dict__.items():
                if isinstance(v, staticmethod):
                    cpp_op_list.append(k)

            diff = [
                "index_expr",
                "signbit",
                "isinf",
                "mod",
                "masked",
                "randn",
                "isnan",
                "rand",
            ]
            union = {*cpp_vec_op_list, *diff}
            self.assertTrue(set(cpp_op_list).issubset(union))

        def test_atomic_add_bf16(self):
            def fn(test_args):
                res = torch.gather(**test_args)
                return res

            input_tensor_for_ref = torch.tensor(
                [[3.0, -5.0]], dtype=torch.bfloat16, requires_grad=True
            )
            input_tensor_for_opt = torch.tensor(
                [[3.0, -5.0]], dtype=torch.bfloat16, requires_grad=True
            )

            test_args_for_ref = {
                "input": input_tensor_for_ref,
                "dim": 1,
                "index": torch.tensor([[1]]),
            }
            test_args_for_opt = {
                "input": input_tensor_for_opt,
                "dim": 1,
                "index": torch.tensor([[1]]),
            }

            opt_fn = torch.compile(fn)

            ref_fwd = fn(test_args_for_ref)
            res_fwd = opt_fn(test_args_for_opt)
            self.assertEqual(res_fwd, ref_fwd)

            torch.manual_seed(1)
            bwd_tensor_for_ref = torch.randn(ref_fwd.shape, dtype=torch.bfloat16)
            torch.manual_seed(1)
            bwd_tensor_for_opt = torch.randn(res_fwd.shape, dtype=torch.bfloat16)
            self.assertEqual(bwd_tensor_for_ref, bwd_tensor_for_opt)

            ref_fwd.backward(bwd_tensor_for_ref)
            res_fwd.backward(bwd_tensor_for_opt)

            ref_grad = test_args_for_ref["input"].grad
            res_grad = test_args_for_opt["input"].grad
            self.assertEqual(ref_grad, res_grad)

        @unittest.skipIf(
            not codecache.valid_vec_isa_list(), "Does not support vectorization"
        )
        @patch("torch.cuda.is_available", lambda: False)
        def test_new_vec_op_cpu_only(self):
            def fn(x):
                return (torch.log1p(torch.expm1(torch.erf(x))),)

            for dtype in vec_dtypes:
                torch.manual_seed(0)
                x = torch.randn((2, 9), dtype=dtype)
                x[0, 0] = torch.nan
                x[1, -1] = torch.nan

                tol = 1e-2 if dtype == torch.bfloat16 else 1e-4

                with config.patch({"cpp.simdlen": None}):
                    for cpp_wrapper_flag in [True, False]:
                        with config.patch({"cpp_wrapper": cpp_wrapper_flag}):
                            torch._dynamo.reset()
                            metrics.reset()
                            traced = make_fx(fn)(x)
                            compiled = compile_fx_inner(traced, [x])
                            assert same(
                                fn(x)[0], compiled([x])[0], equal_nan=True, tol=tol
                            )
                            assert metrics.generated_cpp_vec_kernel_count == 1

        @unittest.skipIf(
            not codecache.valid_vec_isa_list(), "Does not support vectorization"
        )
        @patch("torch.cuda.is_available", lambda: False)
        def test_vec_cpu_only_for_all_available_isa(self):
            def fn(x):
                return (torch.sin(torch.cos(torch.erf(x))),)

            x = torch.randn((2, 9))
            x[0, 0] = torch.nan
            x[1, -1] = torch.nan

            bit_widths = [isa._bit_width for isa in codecache.valid_vec_isa_list()] + [
                None
            ]
            for item in bit_widths:
                with config.patch({"cpp.simdlen": item}):
                    torch._dynamo.reset()
                    metrics.reset()
                    traced = make_fx(fn)(x)
                    compiled = compile_fx_inner(traced, [x])
                    assert same(fn(x)[0], compiled([x])[0], equal_nan=True)
                    assert metrics.generated_cpp_vec_kernel_count == 1

        @slow()
        @unittest.skipIf(
            not codecache.valid_vec_isa_list(), "Does not support vectorization"
        )
        @patch("torch.cuda.is_available", lambda: False)
        def test__adaptive_avg_pool2d(self):
            def wrap_fn(oh, ow):
                def fn(x):
                    return torch._adaptive_avg_pool2d(x, (oh, ow))

                return fn

            bit_widths = [isa._bit_width for isa in codecache.valid_vec_isa_list()]
            ih = [16, 65]
            iw = ih
            oh = ih
            ow = ih
            for _ih, _iw, _oh, _ow, _simd_len, dtype in itertools.product(
                ih, iw, oh, ow, bit_widths, vec_dtypes
            ):
                x = torch.randn(2, 3, _ih, _iw, dtype=dtype).to(
                    memory_format=torch.channels_last
                )
                _fn = wrap_fn(_oh, _ow)
                with config.patch({"cpp.simdlen": _simd_len}):
                    torch._dynamo.reset()
                    metrics.reset()
                    compiled = torch.compile(_fn)
                    compiled(x)
                    assert same(_fn(x), compiled(x), equal_nan=True)
                    assert metrics.generated_cpp_vec_kernel_count == 1

        @unittest.skipIf(
            not codecache.valid_vec_isa_list(), "Does not support vectorization"
        )
        @patch("torch.cuda.is_available", lambda: False)
        def test_vec_logical_and_or(self):
            def wrap_fn(op: Callable):
                def fn(x: torch.Tensor, y: torch.Tensor):
                    return torch.where(op(x, y), 1.0, 0.0)

                return fn

            for dtype in vec_dtypes:
                x = torch.randn(64, dtype=dtype)
                y = torch.randn(64, dtype=dtype)
                logical_fns = [torch.logical_and, torch.logical_or]
                for logical_fn in logical_fns:
                    _fn = wrap_fn(logical_fn)
                    torch._dynamo.reset()
                    metrics.reset()
                    compiled = torch.compile(_fn)

                    compiled(x, y)
                    assert same(_fn(x, y), compiled(x, y), equal_nan=True)
                    assert metrics.generated_cpp_vec_kernel_count == 1

        @unittest.skipIf(
            not codecache.valid_vec_isa_list(), "Does not support vectorization"
        )
        @patch("torch.cuda.is_available", lambda: False)
        def test_vec_compare_op_cpu_only(self):
            def fn(x):
                y1 = torch.eq(x, 1.0)
                x = torch.where(y1, x, -x)
                y2 = torch.ne(x, 0.0)
                x = torch.where(y2, x, -x)
                y3 = torch.lt(x, 5.0)
                x = torch.where(y3, x, x - 1.0)
                y4 = torch.gt(x, -2.0)
                x = torch.where(y4, x, x + 1.0)
                y5 = torch.le(x, 8.0)
                x = torch.where(y5, x, x - 1.0)
                y6 = torch.ge(x, -3.0)
                x = torch.where(y6, x, x + 1.0)
                y7 = x == 1.0
                x = torch.where(y7, x, -x)
                y8 = x != 0.0
                x = torch.where(y8, x, -x)
                y9 = x < 5.0
                x = torch.where(y9, x, x - 1.0)
                y10 = x > -2.0
                x = torch.where(y10, x, x + 1.0)
                y11 = x <= 8.0
                x = torch.where(y11, x, x - 1.0)
                y12 = x >= -3.0
                x = torch.where(y12, x, x + 1.0)
                return (x,)

            for dtype in vec_dtypes:
                x = torch.randn((2, 9), dtype=dtype)

                with config.patch({"cpp.simdlen": None}):
                    torch._dynamo.reset()
                    metrics.reset()
                    traced = make_fx(fn)(x)
                    compiled = compile_fx_inner(traced, [x])
                    assert same(fn(x)[0], compiled([x])[0], equal_nan=True)
                    assert metrics.generated_cpp_vec_kernel_count == 1
                    assert (
                        metrics.generated_kernel_count
                        - metrics.generated_cpp_vec_kernel_count
                    ) == 0

        def test_skip_cpp_codegen(self):
            with config.patch({"disable_cpp_codegen": True}):
                inps = torch.ones([20]), torch.rand([20])

                def f(x, y):
                    return x + y + torch.tensor(1)

                f_opt = torch.compile()(f)

                code = run_and_get_cpp_code(f_opt, inps[0], inps[1])
                FileCheck().check_not("void kernel").run(code)

                self.assertEqual(
                    f(*inps),
                    f_opt(*inps),
                )

                # constant needs to be propagated on fallback
                def f(x):
                    return x[torch.tensor(1) :] * 2

                f_opt = torch.compile()(f)
                code = run_and_get_cpp_code(f_opt, inps[0])
                FileCheck().check_not("void kernel").run(code)
                self.assertEqual(f_opt(inps[0]), f(inps[0]))

        def test_redundant_to_node_elimination_bf16(self):
            def fn(x, y):
                res = x + y
                res = torch.mean(res)
                return (res,)

            x = torch.randn((2, 9), dtype=torch.bfloat16)
            y = torch.randn((2, 9), dtype=torch.bfloat16)

            for torch_compile_debug in [True, False]:
                with config.patch(
                    {"trace.enabled": torch_compile_debug, "cpp.simdlen": None}
                ):
                    torch._dynamo.reset()
                    metrics.reset()
                    traced = make_fx(fn)(x, y)
                    compiled = compile_fx_inner(traced, [x, y])
                    assert same(
                        fn(x, y)[0], compiled([x, y])[0], equal_nan=True, tol=1e-2
                    )
                    if codecache.valid_vec_isa_list():
                        assert metrics.generated_cpp_vec_kernel_count == 1

        def test_do_not_insert_to_dtype_for_memory_copy_only_kernel(self):
            def fn(x):
                res = x.clone()
                return (res,)

            x = torch.randn((100, 100), dtype=torch.bfloat16)

            torch._dynamo.reset()
            metrics.reset()
            traced = make_fx(fn)(x)
            compiled = compile_fx_inner(traced, [x])
            assert same(fn(x)[0], compiled([x])[0])
            assert metrics.cpp_to_dtype_count == 0
            if codecache.valid_vec_isa_list():
                assert metrics.generated_cpp_vec_kernel_count == 1

        def test_insert_to_dtype_count(self):
            def fn(x):
                res = x.relu()
                return (res,)

            x = torch.randn((100, 100), dtype=torch.bfloat16)

            torch._dynamo.reset()
            metrics.reset()
            traced = make_fx(fn)(x)
            compiled = compile_fx_inner(traced, [x])
            assert same(fn(x)[0], compiled([x])[0])
            assert metrics.cpp_to_dtype_count == 2
            if codecache.valid_vec_isa_list():
                assert metrics.generated_cpp_vec_kernel_count == 1

        @unittest.skipIf(
            not codecache.valid_vec_isa_list(), "Does not support vectorization"
        )
        @patch("torch.cuda.is_available", lambda: False)
        def test_cpp_vec_constant_checker(self):
            _graph: torch.fx.Graph = torch.fx.Graph()
            a: torch.fx.Node = _graph.create_node("placeholder", "ops")
            iv: torch.fx.Node = _graph.create_node("placeholder", "iv")
            fv: torch.fx.Node = _graph.create_node("placeholder", "fv")
            b: torch.fx.Node = _graph.create_node(
                "call_method",
                "constant",
                args=(
                    a,
                    iv,
                    torch.int64,
                ),
            )
            c: torch.fx.Node = _graph.create_node(
                "call_method",
                "constant",
                args=(
                    a,
                    fv,
                    torch.double,
                ),
            )
            d: torch.fx.Node = _graph.create_node(
                "call_method",
                "ge",
                args=(
                    a,
                    b,
                    b,
                ),
            )
            _graph.output((d, c))

            def get_index():
                return ""

            submodules = {"get_index": get_index}

            graph_lowering = GraphLowering(
                torch.fx.GraphModule(submodules, _graph),
                shape_env=None,
                num_static_inputs=0,
            )
            with patch.object(graph_lowering, "wrapper_code", ""), V.set_graph_handler(
                graph_lowering
            ):
                # The moset inner loop variable is used in the index_expr
                tiling_factor = codecache.pick_vec_isa().nelements(dtype=torch.float)
                with CppVecKernelChecker(
                    args=None, num_threads=1, tiling_factor=tiling_factor
                ) as vec_checker:
                    i32_iinfo = np.iinfo(np.int32)
                    f32_iinfo = np.finfo(np.float32)
                    InterpreterShim(_graph, submodules).run(
                        V.get_ops_handler(), i32_iinfo.max, f32_iinfo.max
                    )
                    self.assertTrue(vec_checker.simd_vec)

                    vec_checker.simd_vec = True
                    InterpreterShim(_graph, submodules).run(
                        V.get_ops_handler(), i32_iinfo.min, f32_iinfo.min
                    )
                    self.assertTrue(vec_checker.simd_vec)

                    vec_checker.simd_vec = True
                    InterpreterShim(_graph, submodules).run(
                        V.get_ops_handler(), i32_iinfo.min, np.inf
                    )
                    self.assertTrue(vec_checker.simd_vec)

                    vec_checker.simd_vec = True
                    InterpreterShim(_graph, submodules).run(
                        V.get_ops_handler(), i32_iinfo.min, -np.inf
                    )
                    self.assertTrue(vec_checker.simd_vec)

                    vec_checker.simd_vec = True
                    InterpreterShim(_graph, submodules).run(
                        V.get_ops_handler(), i32_iinfo.min - 1, f32_iinfo.min
                    )
                    self.assertFalse(vec_checker.simd_vec)

                    vec_checker.simd_vec = True
                    InterpreterShim(_graph, submodules).run(
                        V.get_ops_handler(), i32_iinfo.max + 1, f32_iinfo.max
                    )
                    self.assertFalse(vec_checker.simd_vec)

                    vec_checker.simd_vec = True
                    InterpreterShim(_graph, submodules).run(
                        V.get_ops_handler(), i32_iinfo.min, f32_iinfo.min * (1 + 1e-5)
                    )
                    self.assertFalse(vec_checker.simd_vec)

                    vec_checker.simd_vec = True
                    InterpreterShim(_graph, submodules).run(
                        V.get_ops_handler(), i32_iinfo.max, f32_iinfo.max * (1 + 1e-5)
                    )
                    self.assertFalse(vec_checker.simd_vec)

        @unittest.skipIf(
            not codecache.valid_vec_isa_list(), "Does not support vectorization"
        )
        @patch("torch.cuda.is_available", lambda: False)
        def test_cpp_vec_index_expr_checker(self):
            _graph: torch.fx.Graph = torch.fx.Graph()
            a: torch.fx.Node = _graph.create_node("placeholder", "ops")
            b: torch.fx.Node = _graph.create_node("call_module", "get_index", args=())
            c: torch.fx.Node = _graph.create_node(
                "call_method",
                "index_expr",
                args=(
                    a,
                    b,
                    torch.int64,
                ),
            )
            d: torch.fx.Node = _graph.create_node(
                "call_method",
                "ge",
                args=(
                    a,
                    c,
                    c,
                ),
            )
            _graph.output(d)

            def get_index():
                return ""

            submodules = {"get_index": get_index}
            graph_lowering = GraphLowering(
                torch.fx.GraphModule(submodules, _graph),
                shape_env=None,
                num_static_inputs=0,
            )
            with patch.object(graph_lowering, "wrapper_code", ""), V.set_graph_handler(
                graph_lowering
            ):
                itervars = [sympy.Symbol("i"), sympy.Symbol("j"), sympy.Symbol("k")]

                tiling_factor = codecache.pick_vec_isa().nelements(dtype=torch.float)
                # The moset inner loop variable is used in the index_expr
                with CppVecKernelChecker(
                    args=None, num_threads=1, tiling_factor=tiling_factor
                ) as vec_checker:

                    def get_index():
                        return -itervars[0] ** 2 + 2 * itervars[0] + itervars[1]

                    ranges = [0, 100, 200]
                    vec_checker.itervars = itervars[:2]
                    vec_checker.ranges = ranges[:2]
                    submodules = {"get_index": get_index}
                    InterpreterShim(_graph, submodules).run(V.get_ops_handler())
                    self.assertFalse(vec_checker.simd_vec)

                # Most inner loop variable irrevalant
                with CppVecKernelChecker(
                    args=None, num_threads=1, tiling_factor=tiling_factor
                ) as vec_checker:

                    def get_index():
                        return -itervars[0] ** 2 + 2 * itervars[0] + itervars[1]

                    ranges = [0, 100, 200]
                    vec_checker.itervars = itervars
                    vec_checker.ranges = ranges
                    submodules = {"get_index": get_index}
                    InterpreterShim(_graph, submodules).run(V.get_ops_handler())
                    self.assertTrue(vec_checker.simd_vec)

                i32_iinfo = np.iinfo(np.int32)
                _max_value = i32_iinfo.max + 1
                ranges = [_max_value, _max_value, _max_value]
                # Most inner loop variable irrevalant but max value is greater than
                # the max value of INT32
                with CppVecKernelChecker(
                    args=None, num_threads=1, tiling_factor=tiling_factor
                ) as vec_checker:

                    def get_index():
                        return itervars[0]

                    submodules = {"get_index": get_index}
                    vec_checker.itervars = itervars
                    vec_checker.ranges = ranges
                    InterpreterShim(_graph, submodules).run(V.get_ops_handler())
                    self.assertFalse(vec_checker.simd_vec)

                # Most inner loop variable irrevalant but min value is greater than
                # the min value of INT32
                with CppVecKernelChecker(
                    args=None, num_threads=1, tiling_factor=tiling_factor
                ) as vec_checker:

                    def get_index():
                        return -itervars[0] - 2

                    submodules = {"get_index": get_index}
                    vec_checker.itervars = itervars
                    vec_checker.ranges = ranges
                    InterpreterShim(_graph, submodules).run(V.get_ops_handler())
                    self.assertFalse(vec_checker.simd_vec)

        @unittest.skipIf(
            not codecache.valid_vec_isa_list(), "Does not support vectorization"
        )
        @patch("torch.cuda.is_available", lambda: False)
        def test_maxpool2d_cpu_only(self):
            for dtype in vec_dtypes:
                input = torch.randn(10, 32, 20, 20, dtype=dtype).to(
                    memory_format=torch.channels_last
                )
                maxpool = torch.nn.MaxPool2d(kernel_size=3, stride=2, padding=1)

                def func(x):
                    return maxpool(x)

                with patch.object(config.cpp, "simdlen", None):
                    torch._dynamo.reset()
                    metrics.reset()
                    graph = torch.compile(func, backend="inductor")
                    graph(input)
                    assert same(graph(input), func(input), equal_nan=True)
                    assert metrics.generated_cpp_vec_kernel_count == 1

        @unittest.skipIf(
            not codecache.valid_vec_isa_list(), "Does not support vectorization"
        )
        @patch("torch.cuda.is_available", lambda: False)
        def test_maxpool2d_with_pre_loop_collapse_cpu_only(self):
            x1 = torch.randn(2, 3, 20, 20).to(memory_format=torch.channels_last)
            x2 = torch.randn(2, 3, 20, 20).to(memory_format=torch.channels_last)
            maxpool = torch.nn.MaxPool2d(kernel_size=3, stride=2, ceil_mode=True)

            def func(x1, x2):
                y = x1 + x2
                return maxpool(y)

            with patch.object(config.cpp, "simdlen", None):
                torch._dynamo.reset()
                metrics.reset()
                graph = torch.compile(func, backend="inductor")
                graph(x1, x2)
                assert same(graph(x1, x2), func(x1, x2), equal_nan=True)
                assert metrics.generated_cpp_vec_kernel_count == 2

        @unittest.skipIf(
            not codecache.valid_vec_isa_list(), "Does not support vectorization"
        )
        @patch("torch.cuda.is_available", lambda: False)
        def test_sign_cpu_only(self):
            def fn(x):
                return (torch.sign(x),)

            for dtype in vec_dtypes:
                x = torch.randn((2, 9), dtype=dtype)
                x[0, 0] = torch.nan
                x[1, -1] = torch.nan

                with config.patch({"cpp.simdlen": None}):
                    torch._dynamo.reset()
                    metrics.reset()
                    traced = make_fx(fn)(x)
                    compiled = compile_fx_inner(traced, [x])
                    assert same(fn(x)[0], compiled([x])[0], equal_nan=True)
                    assert metrics.generated_cpp_vec_kernel_count == 1

        @unittest.skipIf(
            not codecache.valid_vec_isa_list(), "Does not support vectorization"
        )
        @patch("torch.cuda.is_available", lambda: False)
        def test_reduction_cpu_only(self):
            def fn(x):
                return (torch.argmax(x, -1),)

            for dtype in vec_dtypes:
                x = torch.randn((10, 10), dtype=dtype)

                with config.patch({"cpp.simdlen": None}):
                    torch._dynamo.reset()
                    metrics.reset()
                    traced = make_fx(fn)(x)
                    compiled = compile_fx_inner(traced, [x])
                    assert same(fn(x)[0], compiled([x])[0], equal_nan=True)
                    assert metrics.generated_cpp_vec_kernel_count == 0

        # Currently, we enabled AVX2 and AVX512 for vectorization. If the platform is not
        # supported, the vectorization will not work and skip this test case. For ARM or
        # other platforms support, we just need to add the ISA info to the supported_vector_isa
        # and include proper aten vectorization head file.
        @unittest.skipIf(
            not codecache.valid_vec_isa_list(), "Does not support vectorization"
        )
        @patch("torch.cuda.is_available", lambda: False)
        def test_vec_kernel_cpu_only(self):
            def fn(x1, x2):
                # Current, there are some limitations as follows.
                #   rsqrt:
                #     assert [both a fallback and a decomp for same kernel: aten.rsqrt.default]
                #   round:
                #     couldn't find symbolic meta function/decomposition
                #   fmod/logical_and/logic_or:
                #     vec kernel has not support to_type
                x = torch.abs(x1)
                x = torch.sin(x)
                x = torch.neg(x)
                x = torch.square(x)
                x = torch.sigmoid(x)
                x = torch.relu(x)
                x = torch.cos(x)
                x = torch.exp(x)
                x = torch.sqrt(x)
                x = torch.add(x, x1)
                x = torch.sub(x, x2)
                x = torch.mul(x, x1)
                x = torch.div(x, x1)
                x = torch.pow(x, 10)
                x = torch.log(x)
                x = torch.floor(x)
                x = torch.ceil(x)
                x = torch.trunc(x)
                x = torch.lgamma(x)
                x = torch.fmod(x, x2)
                x = torch.sign(x)
                res = x + x2
                return (res,)

            for dtype in vec_dtypes:
                torch.manual_seed(0)
                x1 = torch.randn((5, 20), dtype=dtype)
                x2 = torch.randn((5, 20), dtype=dtype)

                tol = 1e-2 if dtype == torch.bfloat16 else 1e-4
                with config.patch({"cpp.simdlen": 1}):
                    torch._dynamo.reset()
                    metrics.reset()
                    traced = make_fx(fn)(x1, x2)
                    compiled = compile_fx_inner(traced, [x1, x2])
                    assert same(
                        fn(x1, x2)[0], compiled([x1, x2])[0], equal_nan=True, tol=tol
                    )
                    assert metrics.generated_cpp_vec_kernel_count == 0

                with config.patch({"cpp.simdlen": None}):
                    torch._dynamo.reset()
                    metrics.reset()
                    traced = make_fx(fn)(x1, x2)
                    compiled = compile_fx_inner(traced, [x1, x2])
                    assert same(fn(x1, x2)[0], compiled([x1, x2])[0], equal_nan=True)
                    assert metrics.generated_cpp_vec_kernel_count == 1

            with config.patch({"cpp.simdlen": None}):
                torch._dynamo.reset()
                metrics.reset()
                x1 = torch.randn(10, 20).permute(1, 0)
                x2 = torch.randn((20, 10))
                traced = make_fx(fn)(x1, x2)
                compiled = compile_fx_inner(traced, [x1, x2])
                assert same(fn(x1, x2)[0], compiled([x1, x2])[0], equal_nan=True)
                assert metrics.generated_cpp_vec_kernel_count == 1

                torch._dynamo.reset()
                metrics.reset()
                x1 = torch.randn((10, 7))
                x2 = torch.randn((10, 7))
                traced = make_fx(fn)(x1, x2)
                compiled = compile_fx_inner(traced, ([x1, x2]))
                assert same(fn(x1, x2)[0], compiled([x1, x2])[0], equal_nan=True)
                assert metrics.generated_cpp_vec_kernel_count == 1

        @unittest.skipIf(
            sys.platform != "linux", "cpp kernel profile only support linux now"
        )
        @patch("torch.cuda.is_available", lambda: False)
        @config.patch({"cpp.enable_kernel_profile": True})
        def test_cpp_kernel_profile(self):
            from torch.profiler import profile

            @torch._dynamo.optimize("inductor", nopython=True)
            def fn(a, b):
                return a + b

            a = torch.rand((100,))
            b = torch.rand((100,))
            with profile() as prof:
                fn(a, b)

            kernel_profile_events = []
            for e in prof.profiler.function_events:
                if "kernel_cpp_0" in e.name:
                    kernel_profile_events.append(e.name)
            assert len(kernel_profile_events) > 0

        @unittest.skipIf(
            not codecache.valid_vec_isa_list(), "Does not support vectorization"
        )
        def test_channel_shuffle_cl_output(self):
            """code and shape extracted from shufflenet_v2_x1_0"""

            def channel_shuffle(x, groups):
                batchsize, num_channels, height, width = x.size()
                channels_per_group = num_channels // groups
                x = x.view(batchsize, groups, channels_per_group, height, width)
                x = torch.transpose(x, 1, 2).contiguous()
                x = x.view(batchsize, -1, height, width)
                return x.contiguous(memory_format=torch.channels_last)

            for simdlen in (None, 256, 1):
                with config.patch({"cpp.simdlen": simdlen}):
                    torch._dynamo.reset()
                    metrics.reset()
                    x = torch.randn(64, 58, 28, 28)
                    opt_fn = torch._dynamo.optimize("inductor")(channel_shuffle)
                    same(channel_shuffle(x, 2), opt_fn(x, 2))
                    if simdlen != 1:
                        assert metrics.generated_cpp_vec_kernel_count == 1

        @slow()
        @unittest.skipIf(
            not codecache.valid_vec_isa_list(), "Does not support vectorization"
        )
        def test_transpose_with_norm(self):
            """a sub-module from TIMM gmlp_s16_224"""

            class Model(torch.nn.Module):
                def __init__(self):
                    super().__init__()
                    self.linear = torch.nn.Linear(
                        in_features=256, out_features=1536, bias=True
                    )
                    self.act = torch.nn.GELU()
                    self.norm = torch.nn.LayerNorm(768)
                    self.proj = torch.nn.Linear(196, 196)
                    self.fc = torch.nn.Linear(
                        in_features=768, out_features=256, bias=True
                    )

                def forward(self, x):
                    x = self.linear(x)
                    x = self.act(x)
                    u, v = x.chunk(2, dim=-1)
                    v = self.norm(v)
                    v = self.proj(v.transpose(-1, -2))
                    y = u * v.transpose(-1, -2)
                    return self.fc(y)

            x = torch.randn(128, 196, 256)
            for simdlen in (None, 256, 1):
                with config.patch({"cpp.simdlen": simdlen}):
                    for eval_mode in [True, False]:
                        torch._dynamo.reset()
                        metrics.reset()
                        m = Model().eval() if eval_mode else Model()
                        opt_fn = torch._dynamo.optimize("inductor")(m)
                        same(m(x), opt_fn(x))
                        if simdlen != 1:
                            assert metrics.generated_cpp_vec_kernel_count == 6

        @unittest.skipIf(
            not codecache.valid_vec_isa_list(), "Does not support vectorization"
        )
        def test_transpose_copy(self):
            def fn(a):
                return a.t().contiguous()

            for simdlen in (None, 256, 1):
                with config.patch({"cpp.simdlen": simdlen}):
                    for shape in (
                        (7, 7),
                        (8, 8),
                        (9, 9),
                        (16, 16),
                        (17, 17),
                        (32, 32),
                        (33, 33),
                    ):
                        torch._dynamo.reset()
                        metrics.reset()
                        x = torch.randn(shape)
                        opt_fn = torch._dynamo.optimize("inductor")(fn)
                        same(fn(x), opt_fn(x))
                        if simdlen != 1:
                            assert metrics.generated_cpp_vec_kernel_count == 1

        def test_transpose_non_contiguous(self):
            def fn(a):
                # From part of timm HaloAttn:
                # (https://github.com/rwightman/pytorch-image-models/blob/main/timm/layers/halo_attn.py#L97).
                # Fixed https://github.com/pytorch/pytorch/issues/94269 accuracy issue.
                as_strided = torch.ops.aten.as_strided.default(
                    a, [1, 384, 2, 20, 12], [153600, 1, 61440, 384, 7680]
                )
                as_strided_1 = torch.ops.aten.as_strided.default(
                    as_strided,
                    [1, 384, 2, 2, 12, 12],
                    [153600, 1, 61440, 3072, 7680, 384],
                )
                clone_1 = torch.ops.aten.clone.default(
                    as_strided_1, memory_format=torch.contiguous_format
                )
                _unsafe_view_1 = torch.ops.aten._unsafe_view.default(
                    clone_1, [8, 48, 4, 144]
                )
                permute_2 = torch.ops.aten.permute.default(_unsafe_view_1, [0, 2, 3, 1])
                split_with_sizes = torch.ops.aten.split_with_sizes.default(
                    permute_2, [16, 32], -1
                )
                getitem = split_with_sizes[0]
                getitem_1 = split_with_sizes[1]
                permute_3 = torch.ops.aten.permute.default(getitem, [0, 1, 3, 2])
                expand_1 = torch.ops.aten.expand.default(permute_3, [8, 4, 16, 144])
                clone_3 = torch.ops.aten.clone.default(
                    expand_1, memory_format=torch.contiguous_format
                )
                return clone_3

            metrics.reset()
            x = torch.randn(1, 384, 20, 20).to(memory_format=torch.channels_last)
            opt_fn = torch._dynamo.optimize("inductor")(fn)
            same(fn(x), opt_fn(x))
            assert metrics.generated_cpp_vec_kernel_count == 0

        def test_invalid_index_of_empty_tensor(self):
            def fn(a):
                b = a[[0]]
                return b

            a = torch.tensor([])
            with self.assertRaises(RuntimeError):
                torch.compile(fn)(a)

        def test_ir_node_str(self):
            @torch.compile
            def fn(x: torch.Tensor) -> torch.Tensor:
                return x.sin(), torch.nn.Softmax(dim=1)(x.cos())

            def run_node_alt(*args, **kwargs):
                rv = run_node(*args, **kwargs)
                strings.append(str(rv))
                return rv

            strings = []
            run_node = GraphLowering.run_node
            with patch.object(GraphLowering, "run_node", run_node_alt):
                fn(torch.randn([8, 128]))
            self.assertGreater(len(strings), 3)


if HAS_CUDA and not TEST_WITH_ASAN:
    import triton
    import triton.language as tl

    class SweepInputsCudaTest(SweepInputs2, TestCase):
        gen = InputGen(10, "cuda")

    SweepInputsCudaTest.populate()

    class CudaTests(TestCase):
        common = check_model_cuda
        device = "cuda"

        def test_simplify_dims(self):
            def fn(a):
                return (a + 1,)

            self.common(
                fn, (torch.randn(2, 3, 10, 5, 6, device="cuda")[:, :, 2::2, :, :],)
            )

        @config.patch(permute_fusion=True)
        def test_permute_fusion(self):
            class Repro(torch.nn.Module):
                def forward(self, view, reshape_2):
                    permute = view.permute(0, 2, 1)
                    view = None
                    reshape = torch.reshape(permute, (-1, 642))
                    bmm = torch.bmm(permute, reshape_2)
                    return (bmm,)

            args = [
                ((1024, 642, 160), (102720, 160, 1), torch.float32, "cuda", True),
                ((1024, 642, 20), (12840, 20, 1), torch.float32, "cuda", True),
            ]
            args = [
                rand_strided(sh, st, dt, dev).requires_grad_(rg)
                for (sh, st, dt, dev, rg) in args
            ]

            mod = Repro()
            opt_mod = torch._dynamo.optimize("inductor")(mod)

            ref = mod(*args)
            res = opt_mod(*args)
            self.assertTrue(same(ref, res))

        @config.patch({"triton.autotune_pointwise": True})
        def test_inplace_add_alpha_autotune(self):
            def fn(x, y):
                aten.add_.Tensor(x, y, alpha=0.55)
                return (x,)

            x1 = torch.zeros(2, 3, 4, 10, device="cuda")
            x2 = torch.zeros(2, 3, 4, 10, device="cuda")
            x3 = torch.zeros(2, 3, 4, 10, device="cuda")
            y = torch.randn(2, 3, 4, 10, device="cuda").to(
                memory_format=torch.channels_last
            )
            fn_fx = make_fx(fn)(x1, y)
            fn_compiled = compile_fx_inner(fn_fx, [x1, y])
            fn(x2, y)
            fn_compiled([x3, y])
            assert same(x2, x3)

        @config.patch({"triton.autotune_pointwise": True})
        def test_inplace_buffer_autotune(self):
            def foo(x, y, z):
                a = x @ y
                return a.unsqueeze(0).unsqueeze(0) + z

            x = torch.zeros(5, 5, device="cuda")
            y = torch.zeros(5, 5, device="cuda")
            z = torch.zeros(1, 1, 5, 5, device="cuda").to(
                memory_format=torch.channels_last
            )
            self.common(
                foo,
                (x, y, z),
                check_lowp=False,
            )

        def test_memory_history_inductor(self):
            def called_inside_compile(x, w, b):
                a = x @ w + b
                return torch.sigmoid(a)

            @torch.compile
            def fn(x, w, b):
                x = called_inside_compile(x, w, b)
                return called_inside_compile(x, w, b)

            w = torch.rand(3, 3, device="cuda")
            b = torch.rand(3, device="cuda")
            x = torch.rand(3, device="cuda")
            try:
                torch.cuda.memory.empty_cache()
                torch.cuda.memory._record_memory_history(True)
                r = fn(x, w, b)
            finally:
                torch.cuda.memory._record_memory_history(False)
            snapshot = str(torch.cuda.memory._snapshot())
            self.assertTrue("called_inside_compile" in snapshot)

    copy_tests(CommonTemplate, CudaTests, "cuda")

    class CudaReproTests(TestCase):
        common = check_model_cuda

        def test_index_put_issue(self):
            def forward(
                self,
                arg76_1,
                expand_default,
                full_like_default,
                _to_copy_default_67,
                zeros,
            ):
                sum_sym_int_19 = torch.ops.aten.sum(_to_copy_default_67, [0], True)
                view_default_57 = torch.ops.aten.view.default(
                    sum_sym_int_19, [512, 768]
                )
                where_self = torch.ops.aten.where.self(
                    expand_default, view_default_57, full_like_default
                )
                clone_default_12 = torch.ops.aten.clone.default(zeros)
                index_put__default = torch.ops.aten.index_put_.default(
                    clone_default_12, [arg76_1], where_self, True
                )
                return (index_put__default,)

            inps = [
                (torch.Size([512]), torch.int64),
                (torch.Size([512, 768]), torch.bool),
                (torch.Size([512, 768]), torch.float16),
                (torch.Size([4, 512, 768]), torch.float16),
                (torch.Size([512, 768]), torch.float16),
            ]
            inps = [torch.zeros(())] + [
                torch.ones(shape, dtype=dtype, device="cuda") for (shape, dtype) in inps
            ]
            mod = make_fx(forward)(*inps)
            compiled = compile_fx_inner(mod, inps)
            compiled(inps)

        @requires_cuda()
        def test_input_channels_last(self):
            m = torch.nn.Sequential(
                torch.nn.Conv2d(3, 3, 1, 1),
                ToTuple(),
            ).cuda()
            inp = (
                torch.randn([2, 3, 16, 16]).to(memory_format=torch.channels_last).cuda()
            )

            self.common(
                m,
                (inp,),
                check_lowp=False,
            )

            @torch._dynamo.optimize()
            def foo(m, inp):
                return m(inp)

            self.assertTrue(
                foo(m, inp)[0].is_contiguous(memory_format=torch.channels_last)
            )

        # https://github.com/pytorch/torchdynamo/issues/1681#issuecomment-1283433527
        @requires_cuda()
        def test_unspec_inputs_interop(self):
            class Repro(torch.nn.Module):
                def forward(self, x, y):
                    unsqueeze = torch.ops.aten.unsqueeze.default(x, 4)
                    permute = torch.ops.aten.permute.default(unsqueeze, [0, 1, 2, 4, 3])
                    add = torch.ops.aten.add.Tensor(y, 1)
                    return [permute, add]

            inps = [
                rand_strided(
                    (12, 3, 512, 64), (64, 196608, 768, 1), torch.float32, "cuda"
                ),
                rand_strided((), (), torch.int64, "cpu"),
            ]
            mod = make_fx(Repro().to(device="cuda"))(*inps)
            compiled = compile_fx_inner(mod, inps)
            compiled(inps)

        @requires_cuda()
        def test_backward_context(self):
            def fn(x):
                return x * 3

            x = torch.randn(4, device="cuda", requires_grad=True)
            gO = torch.rand_like(x)
            opt_fn = torch.compile(fn)
            out = opt_fn(x)
            out.backward(gO)

        @config.patch(fallback_random=True)
        def test_dtype_factory_issue(self):
            def forward():
                randn = torch.ops.aten.randn.default(
                    [12, 64, 1, 64],
                    dtype=torch.float32,
                    device=torch.device(type="cuda", index=0),
                    pin_memory=False,
                )
                unsqueeze_default_2 = torch.ops.aten.unsqueeze.default(randn, -1)
                return (unsqueeze_default_2,)

            mod = make_fx(forward)()
            compiled = compile_fx_inner(mod, ())
            assert compiled([])[0].device.type == "cuda"

        @config.patch({"triton.cudagraphs": True})
        def test_no_device_idx_repro_cudagraphs(self):
            class Repro(torch.nn.Module):
                def __init__(self):
                    super().__init__()

                def forward(self):
                    full = torch.ops.aten.full.default(
                        [8, 512],
                        1,
                        dtype=torch.float32,
                        layout=torch.strided,
                        device=torch.device(type="cuda", index=0),
                        pin_memory=False,
                    )
                    full_1 = torch.ops.aten.full.default(
                        [8, 512],
                        0,
                        dtype=torch.int64,
                        layout=torch.strided,
                        device=torch.device(type="cuda", index=0),
                        pin_memory=False,
                    )
                    return (full_1, full)

            self.common(Repro(), ())

        @config.patch({"triton.cudagraphs": True})
        def test_expanded_inputs_cudagraphs(self):
            @torch._dynamo.optimize("inductor")
            def fn(x, y):
                return x + y

            inputs = (
                rand_strided((5, 5, 5, 5), (0, 5, 0, 1), device="cuda"),
                rand_strided((5, 5, 5, 5), (0, 5, 0, 1), device="cuda"),
            )
            self.assertTrue(same(fn(*inputs), inputs[0] + inputs[1]))

        # TODO: Abstract this out, test more extensively
        @torch._dynamo.config.patch(dynamic_shapes=True)
        def test_dynamic_shapes(self):
            torch._dynamo.reset()  # Needed since everywhere else uses "inductor"

            def f(x):
                return x.cos().view(x.shape).sin()

            cnts = torch._dynamo.testing.CompileCounterWithBackend("inductor")

            f2 = torch._dynamo.optimize(cnts)(f)

            f2(torch.randn(32))

            inp = torch.randn(16)
            real_out = f(inp)
            compiled_out = f2(inp)

            self.assertEqual(cnts.frame_count, 1)
            self.assertEqual(real_out, compiled_out)
            torch._dynamo.reset()

        @config.patch({"triton.cudagraphs": True, "size_asserts": False})
        def test_expanded_inputs_cudagraphs_no_size_asserts(self):
            @torch._dynamo.optimize("inductor")
            def fn(x, y):
                return x + y

            inputs = (
                rand_strided((5, 5, 5, 5), (0, 5, 0, 1), device="cuda"),
                rand_strided((5, 5, 5, 5), (0, 5, 0, 1), device="cuda"),
            )
            self.assertTrue(same(fn(*inputs), inputs[0] + inputs[1]))

        @config.patch({"triton.cudagraphs": True})
        def test_inplace_updates_cudagraphs(self):
            class Repro(torch.nn.Module):
                def __init__(self):
                    super().__init__()
                    self.weight1 = torch.nn.Parameter(
                        torch.randn(10, 20, requires_grad=True)
                    )

                def forward(self, x):
                    x = torch.matmul(x, self.weight1)
                    return x

            from copy import deepcopy

            model = Repro().cuda()
            model_ref = deepcopy(model)
            model_opt = torch._dynamo.optimize("inductor")(model)

            input = torch.randn(10, 10, device="cuda", requires_grad=True)

            for i in range(2):
                output_ref = model_ref(input)
                output_res = model_opt(input)
                output_ref.sum().backward()
                output_res.sum().backward()
                for p_ref, p_res in zip(model_ref.parameters(), model_opt.parameters()):
                    self.assertEqual(p_ref.grad, p_res.grad)
                with torch.no_grad():
                    for param in model_ref.parameters():
                        param.add_(1.0)
                    for param in model_opt.parameters():
                        param.add_(1.0)

        # https://github.com/pytorch/torchdynamo/issues/1850
        def test_inductor_output_aliases_intermediate(self):
            def foo(x):
                out = x + x
                return out.t()

            foo_opt = torch._dynamo.optimize("inductor")(foo)

            inpt = torch.randn(10, 10, device="cuda", requires_grad=True)
            # TODO: this is broken, fix later
            # out = foo_opt(inpt)
            # out.add_(2)

            out_ref = foo(inpt)
            out_ref.add_(2)
            # self.assertEqual(out_ref, out)

        def test_accuracy_issue1(self):
            class Repro(torch.nn.Module):
                def __init__(self):
                    super().__init__()
                    self.linear = torch.nn.Linear(
                        in_features=768, out_features=2, bias=True
                    )

                def forward(self, start_positions: torch.Tensor, x: torch.Tensor):
                    linear = self.linear(x)
                    split = linear.split(1, dim=-1)
                    getitem = split[0]
                    squeeze = getitem.squeeze(-1)
                    clamp = start_positions.clamp(0, 128)
                    cross_entropy = torch.nn.functional.cross_entropy(
                        squeeze, clamp, None, None, 128, None, "mean", 0.0
                    )
                    return cross_entropy

            mod = Repro().cuda()
            opt_mod = torch._dynamo.optimize("inductor")(mod)
            mod.eval()
            opt_mod.eval()

            args = [
                ((1,), (1,), torch.int64, "cuda", False),
                ((1, 128, 768), (98304, 768, 1), torch.float32, "cuda", True),
            ]
            args = [
                rand_strided(sh, st, dt, dev).requires_grad_(rg)
                for (sh, st, dt, dev, rg) in args
            ]
            with torch.cuda.amp.autocast(enabled=False):
                assert same_two_models(mod, opt_mod, args), "Dynamo failed"

        def test_autotune_inplace_kernel(self):
            """
            This UT tests autotune on an inplace kernel. The autotune should not contaminate
            the input buffers when tuning with multiple configs. For more details, refer to
            https://github.com/openai/triton/issues/781
            https://github.com/pytorch/torchdynamo/issues/1670
            """
            from torch._C import _cuda_getCurrentRawStream as get_cuda_stream
            from torch._inductor.triton_heuristics import CachingAutotuner, grid
            from torch._inductor.utils import instance_descriptor

            def autotune(configs, meta):
                def decorator(fn):
                    return CachingAutotuner(
                        # force autotune by setting save_cache_hook to False
                        fn,
                        meta=meta,
                        configs=configs,
                        save_cache_hook=False,
                        mutated_arg_names=["in_out_ptr0"],
                    )

                return decorator

            @autotune(
                configs=[
                    triton.Config({"XBLOCK": 1}),
                    triton.Config({"XBLOCK": 2}),
                ],
                meta={
                    "signature": {0: "*fp32", 1: "*fp32", 2: "i32"},
                    "device": 0,
                    "configs": [
                        instance_descriptor(divisible_by_16=(0, 1), equal_to_1=())
                    ],
                    "constants": {},
                },
            )
            @triton.jit
            def kernel(in_out_ptr0, in_ptr0, xnumel, XBLOCK: tl.constexpr):
                pid = tl.program_id(0)
                block_start = pid * XBLOCK
                offsets = block_start + tl.arange(0, XBLOCK)
                mask = offsets < xnumel
                x = tl.load(in_out_ptr0 + offsets, mask=mask)
                y = tl.load(in_ptr0 + offsets, mask=mask)
                output = x + y
                tl.store(in_out_ptr0 + offsets, output, mask=mask)

            xnumel = 384
            in0 = rand_strided((xnumel,), (1,), device="cuda", dtype=torch.float32)
            inout1 = rand_strided((xnumel,), (1,), device="cuda", dtype=torch.float32)
            inout2 = inout1.clone()

            stream0 = get_cuda_stream(0)
            kernel.run(inout1, in0, xnumel, grid=grid(xnumel), stream=stream0)
            kernel.run(inout2, in0, xnumel, grid=grid(xnumel), stream=stream0)

            assert same(
                inout1, inout2, tol=0.001, equal_nan=True
            ), "failed autotune with inplace kernel"

        @requires_cuda()
        def test_sort_stride_issue(self):
            # This minified testcase comes from detectron2_maskrcnn_r_50_fpn
            # There was a false error from our size_assert code
            @torch._dynamo.optimize(nopython=True)
            def forward(pred_objectness_logits_3_: torch.Tensor):
                sort_3 = pred_objectness_logits_3_.sort(descending=True, dim=1)
                getitem_12 = sort_3[0]
                return getitem_12

            args = [((1, 100), (0, 1), torch.float16, "cuda", False)]
            args = [
                rand_strided(sh, st, dt, dev).requires_grad_(rg)
                for (sh, st, dt, dev, rg) in args
            ]
            result = forward(*args)
            assert same(result, torch.sort(args[0], descending=True, dim=1)[0])

        @requires_cuda()
        def test_scalar_triton_index(self):
            # The indirect indexing via a scalar like below used to lead to
            # bad triton code that made triton segfault when compiling.
            # See https://github.com/pytorch/torchdynamo/issues/1515
            def fn(a):
                zero = torch.zeros((16,), device=a.device, dtype=torch.int64)
                return (a[zero],)

            a = torch.randn((8,), dtype=torch.float32, device="cuda")

            fn_optimized = torch._dynamo.optimize("inductor")(fn)
            assert same(fn(a), fn_optimized(a))

        @requires_cuda()
        def test_indirect_indexing_dense_mask(self):
            def fn(x, y):
                ne = torch.ops.aten.ne.Scalar(x, 1)
                sum_1 = torch.ops.aten.sum.dim_IntList(ne, [1])
                sub = torch.ops.aten.sub.Tensor(sum_1, 1)
                unsqueeze = torch.ops.aten.unsqueeze.default(sub, -1)
                gather = torch.ops.aten.gather.default(x, 1, unsqueeze)
                squeeze = torch.ops.aten.squeeze.default(gather)
                out = torch.ops.aten.multiply(y, squeeze)
                return (out,)

            a = torch.zeros((1, 128), dtype=torch.int64, device="cuda")
            b = torch.zeros((1, 128), dtype=torch.int64, device="cuda")

            fn_optimized = torch._dynamo.optimize("inductor")(fn)
            assert same(fn(a, b), fn_optimized(a, b))

    class TritonCodeGenTests(TestCase):
        from torch._inductor.triton_heuristics import CachingAutotuner

        class NoOpCompilerBackend:
            def __init__(self):
                self.example_args = None
                self.model = None

            def noop_backend(
                self,
                model_: torch.fx.GraphModule,
                example_inputs_: typing.List[torch.Tensor],
            ):
                """
                The Noop backend does not compile the fx graph it is given.
                Instead, it transforms the fx graph so that its functions are
                aten operations. It then saves this graph.
                """
                from torch._functorch.aot_autograd import Interpreter
                from torch._inductor.decomposition import select_decomp_table
                from torch._subclasses import FakeTensorMode

                fake_mode = FakeTensorMode()

                def interpret(*args, **kwargs):
                    return Interpreter(model_).run(*args[0:], **kwargs)

                fake_flat_tensor_args = [
                    fake_mode.from_tensor(x) for x in example_inputs_
                ]
                fw_module = make_fx(interpret, select_decomp_table())(
                    *fake_flat_tensor_args
                )
                self.model = fw_module
                self.example_args = fake_flat_tensor_args
                return lambda x: example_inputs_

        def get_kernels(self, fn, args) -> typing.List[CachingAutotuner]:
            from torch._inductor.debug import DebugContext
            from torch._inductor.graph import GraphLowering
            from torch._inductor.virtualized import V

            cxt = TritonCodeGenTests.NoOpCompilerBackend()
            torch._dynamo.optimize(backend=cxt.noop_backend)(fn)(*args)
            graph = GraphLowering(cxt.model)
            graph.num_static_inputs = 0
            kernels = []
            with V.set_graph_handler(graph), V.set_debug_handler(DebugContext()):
                graph.run(*(cxt.example_args))
                mod = graph.compile_to_module()

                for val in mod.__dict__.values():
                    if isinstance(
                        val, torch._inductor.triton_heuristics.CachingAutotuner
                    ):
                        kernels.append(val)

            return kernels

        def test_divisibile_by_16_covers_numel_args(self):
            torch._dynamo.reset()

            def fn(a: torch.Tensor) -> torch.Tensor:
                return torch.sum(a)

            kernels = self.get_kernels(fn, [torch.randn([256, 256], device="cuda")])
            self.assertTrue(len(kernels) == 2, "SUM should result in two kernels")

            # kernel0 reduces from 256 to (xnumel=8, rnumel=8192), which means it reduces 256 by 256 into an array of
            # size 8 by accumulating 8192 elements at once note that rnumel is equal to 512 * 16, so rnumel which is
            # at slot 3 should be in the divisible by 16 descriptor
            arguments_that_are_divisible_by_16_in_kernel0 = (
                kernels[0].meta["configs"][0].divisible_by_16
            )
            self.assertEqual(arguments_that_are_divisible_by_16_in_kernel0, (0, 1, 3))

            # kernel1 reduces from 8 elements to a single scalar.
            arguments_that_are_divisible_by_16_in_kernel1 = (
                kernels[1].meta["configs"][0].divisible_by_16
            )
            self.assertEqual(arguments_that_are_divisible_by_16_in_kernel1, (0, 1))
            torch._dynamo.reset()

        def test_optimize_indexing_dtype(self):
            def fn(x: torch.Tensor) -> torch.Tensor:
                return aten.upsample_bilinear2d.vec(x, None, True, [2.0, 2.0])

            fn_opt = torch._dynamo.optimize("inductor")(fn)
            inps = [torch.randn(2, 4, 16, 16).cuda()]
            code = run_and_get_triton_code(fn_opt, *inps)
            self.assertTrue("to(tl.int32)" in code)
            self.assertFalse("to(tl.int64)" in code)

            self.assertEqual(fn_opt(*inps), fn(*inps))

        def test_not_materialize_pointwise_reduction(self):
            def fn(a, b):
                return (a - b).sum(dim=-1).amax(dim=-1)

            N = 16
            K = 7
            fn_opt = torch._dynamo.optimize("inductor")(fn)
            inps = [
                torch.randn(N, 1, K, device="cuda"),
                torch.randn(1, N, K, device="cuda"),
            ]
            code = run_and_get_triton_code(fn_opt, *inps)
            self.assertEqual(code.count("tl.store"), 1)
            self.assertTrue("out_ptr1" in code)
            self.assertFalse("out_ptr0" in code)
            self.assertEqual(fn_opt(*inps), fn(*inps))

        def test_cant_optimize_compute(self):
            def ones():
                return torch.ones([4], device="cuda")

            def suffix(inp):
                return (inp.to(torch.int64) + 1).to(torch.float64)

            ten = torch.rand([4], device="cuda")

            for foo in (
                lambda x: x + 2147483657,
                lambda x: torch.where(x < 0, ones(), ones() - 2) * (-(2 ** (40))),
                lambda x: x + ten,
                lambda x: x + ten.sum(),
            ):

                def fn():
                    return suffix(foo(ones()))

                fn_opt = torch._dynamo.optimize("inductor")(fn)
                code = run_and_get_triton_code(fn_opt)

                # this cannot be optimized away, value too large
                self.assertTrue("to(tl.int64)" in code)
                self.assertEqual(fn_opt(), fn())

        def test_optimize_compute(self):
            def ones():
                return torch.ones([4], device="cuda")

            def suffix(inp):
                return (inp.to(torch.int64) + 1).to(torch.float64)

            for foo in (
                lambda x: x + 500,
                lambda x: torch.where(x < 0, ones(), ones() - 2) * (-(2 ** (20))),
                lambda x: x / 30,
            ):

                def fn():
                    return suffix(foo(ones()))

                fn_opt = torch._dynamo.optimize("inductor")(fn)
                code = run_and_get_triton_code(fn_opt)

                # this can be optimized away, value too large
                self.assertTrue("to(tl.int64)" not in code)
                self.assertTrue("to(tl.int32)" in code)

                self.assertEqual(fn_opt(), fn())

        def test_kernel_names_descriptive(self):
            @torch._dynamo.optimize("inductor")
            def fn1(x):
                return x.cos().sin()

            @torch._dynamo.optimize("inductor")
            def fn2(x):
                x = torch.mm(x, x)
                x = torch.softmax(x, dim=1)
                return x

            mod = nn.Sequential(
                nn.Linear(4, 4),
                nn.LayerNorm(4),
                nn.ReLU(),
            ).cuda()

            @torch._dynamo.optimize("inductor")
            def fn3(x):
                return mod(x)

            func_and_kernel_aten = [
                (fn1, "triton_fused_cos_sin", (torch.randn(8, device="cuda"),)),
                (fn2, "triton_fused__softmax", (torch.randn(4, 4, device="cuda"),)),
                (
                    fn3,
                    "triton_fused_native_layer_norm_relu",
                    (torch.randn(4, 4, device="cuda"),),
                ),
            ]
            func_and_kernel_torch = [
                (fn1, "triton_fused_cos_sin", (torch.randn(8, device="cuda"),)),
                (fn2, "triton_fused_softmax", (torch.randn(4, 4, device="cuda"),)),
                (
                    fn3,
                    "triton_fused_LayerNorm_ReLU",
                    (torch.randn(4, 4, device="cuda"),),
                ),
            ]

            def test_funcs(func_and_kernel):
                with torch.no_grad():
                    for fn, kernel_name, inps in func_and_kernel:
                        code = run_and_get_triton_code(fn, *inps)
                        if kernel_name not in code:
                            print(code)
                        self.assertTrue(kernel_name in code)

            test_funcs(func_and_kernel_aten)
            patch.object(config.triton, "descriptive_names", "torch")(test_funcs)(
                func_and_kernel_torch
            )

        @patch.object(config, "profile_bandwidth", True)
        def test_bandwidth_profiler(self):
            @torch._dynamo.optimize("inductor")
            def fn(x):
                x = x.cos()
                x = x.cos()
                x = torch.mm(x, x)
                x = x.sin()
                x = x.relu()
                return x

            inp = torch.randn(4, 4, device="cuda")
            code = run_and_get_triton_code(fn, inp)
            fn(inp)
            self.assertTrue("start_graph" in code)
            self.assertTrue("end_graph" in code)

        def test_split_op_with_sym(self):
            def fn(x: torch.Tensor) -> torch.Tensor:
                # split(tensor, sympy.Integer), split(tensor, sympy.Expr)
                return torch.split(x, x.shape[0]), torch.split(x, x.shape[0] // 2)

            for dynamic_shapes in [True, False]:
                with torch._dynamo.config.patch(dynamic_shapes=dynamic_shapes):
                    torch._dynamo.reset()
                    fn_opt = torch._dynamo.optimize("inductor", dynamic=dynamic_shapes)(
                        fn
                    )
                    inps = torch.randn([5, 5])
                    fn_opt(inps)


class ExprPrinterTests(TestCase):
    def test_print_pow(self):
        s1 = sympy.Symbol("foo", integer=True)
        s2 = sympy.Symbol("bar", integer=True)
        s3 = sympy.Symbol("baz", integer=True)

        cases = (
            # expr, result
            # Test exprs.
            (
                s1 / (2 * s1 - 1) - 1 / (2 * s1 - 1),
                lambda c: f"((-1)*({c}/((-1) + (2*foo)))) + (foo*({c}/((-1) + (2*foo))))",
            ),
            (s1 / (s2 - s3), lambda c: f"foo*({c}/(bar + ((-1)*baz)))"),
            # Test Pow directly.
            (
                sympy.Pow(s1 + s2, 0),
                lambda _: "1",
            ),  # note: simplified before _print_Pow
            (
                sympy.Pow(s1 + s2, -3),
                lambda c: f"{c}/((bar + foo)*(bar + foo)*(bar + foo))",
            ),
            (sympy.Pow(s1 + s2, 2), lambda _: "(bar + foo)*(bar + foo)"),
        )

        for expr, result in cases:
            self.assertEqual(cexpr(expr), result(1.0))  # 1.0 for FP div
            self.assertEqual(texpr(expr), result(1))
            self.assertEqual(pexpr(expr), result(1))

    def test_print_floor(self):
        s1 = sympy.Symbol("s1", integer=False)
        expr = sympy.floor(s1)
        self.assertEqual(texpr(expr), "tl.math.floor(s1)")
        self.assertEqual(pexpr(expr), "math.floor(s1)")

    def test_print_ceil(self):
        s1 = sympy.Symbol("s1", integer=False)
        expr = sympy.ceiling(s1)
        self.assertEqual(pexpr(expr), "math.ceil(s1)")


if HAS_CUDA and not TEST_WITH_ASAN:

    class RNNTest(TestCase):
        class Model(torch.nn.Module):
            def __init__(self):
                super().__init__()
                self.gru = torch.nn.GRU(16, 16, batch_first=True)

            def forward(self, x):
                return self.gru(x)

        def test_rnn_compile_safe(self):
            device = torch.device("cuda")
            model = RNNTest.Model().to(device)
            model = torch._dynamo.optimize("inductor")(model)
            x = torch.rand(1024, 20, 16).to(device)
            model(x)


if HAS_CPU:

    class TestFull(TestCase):
        def test_full_dtype(self):
            pytypes = (
                bool,
                int,
                float,
                # TODO: Triton's JITFunction._type_of has no support for complex
                # complex,
            )

            dtypes = (
                torch.bool,
                torch.int32,
                torch.int64,
                torch.float32,
                torch.float64,
                None,
                # torch.complex64,
                # torch.complex128,
            )

            def fn(pytype, dtype):
                if pytype is bool:
                    fill_value = True
                elif pytype is int:
                    fill_value = 42
                elif pytype is float:
                    fill_value = 42.0
                else:
                    raise AssertionError(f"Unexpected Python type: {pytype}")

                return torch.full(
                    (4, 6), fill_value, dtype=dtype, device=torch.device("cpu")
                )

            fn_opt = torch._dynamo.optimize("inductor")(fn)

            for pytype, dtype in itertools.product(pytypes, dtypes):
                with enable_python_dispatcher():
                    with torch.no_grad():
                        ret_opt = fn_opt(pytype, dtype)

                self.assertEqual(ret_opt, fn(pytype, dtype))


if __name__ == "__main__":
    from torch._dynamo.test_case import run_tests

    if (HAS_CPU or HAS_CUDA) and not TEST_WITH_ROCM:
        run_tests(needs="filelock")<|MERGE_RESOLUTION|>--- conflicted
+++ resolved
@@ -5800,46 +5800,6 @@
             e.name for e in prof.profiler.function_events
         )
 
-<<<<<<< HEAD
-    @config.patch(cpp_wrapper=True, search_autotune_cache=False)
-    def test_cpp_wrapper(self):
-        if self.device == "cuda":
-            raise unittest.SkipTest("cpp_wrapper only supports cpu")
-
-        device = "cpu"
-        for name, supported in [
-            ["test_as_strided", True],  # buffer reuse
-            ["test_bitwise", True],  # int32
-            ["test_bmm1", True],
-            ["test_bmm2", True],
-            ["test_cat", True],  # alias
-            ["test_conv2d_binary", True],
-            ["test_conv2d_unary", True],
-            ["test_linear1", True],
-            ["test_linear2", True],
-            ["test_linear_packed", True],
-            ["test_lowmem_dropout1", True],  # None as output
-            ["test_mm_views", True],
-            [
-                "test_profiler_mark_wrapper_call",
-                True,
-            ],
-            ["test_reduction1", True],  # Reduction
-            ["test_relu", True],  # multiple inputs
-            ["test_silu", True],  # single input, single output
-            ["test_sum_dtype", True],  # float64
-            ["test_sum_int", True],  # bool, int64, int8, uint8
-            ["test_transpose", True],  # multiple outputs, buffer clear
-        ]:
-            test_name = f"{name}_{device}"
-            assert hasattr(self, test_name), "undefined function"
-            func = getattr(self, test_name)
-            assert callable(func), "not a callable"
-            code = run_and_get_cpp_code(func, [])
-            self.assertEqual("load_inline" in code, supported)
-
-=======
->>>>>>> ecae8654
     @unittest.skipIf(IS_X86 and not HAS_AVX2, "Requires AVX2")
     def test_pixel_shuffle_channels_last(self):
         def fn(x):
