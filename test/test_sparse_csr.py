--- conflicted
+++ resolved
@@ -1460,63 +1460,6 @@
         self.assertEqual(actual, out)
         self.assertEqual(actual, expected, lambda msg: f"{msg}\na={a}\nc={c}\nb={b}\nalpha={alpha} beta={beta}")
 
-<<<<<<< HEAD
-=======
-    @parametrize("block_size", [16, 32, 64])
-    @parametrize("index_dtype", [torch.int32, torch.int64])
-    @onlyCUDA
-    @skipIfRocm
-    @dtypes(torch.half, torch.bfloat16)
-    @dtypesIfCUDA(torch.half, *[torch.bfloat16] if SM80OrLater else [])
-    @unittest.skipIf((not TEST_WITH_TORCHINDUCTOR) or (IS_FBCODE and IS_REMOTE_GPU), "Test requires Triton")
-    def test_triton_bsr_dense_bmm(self, device, dtype, index_dtype, block_size):
-        from functools import partial
-
-        from torch._inductor.utils import has_triton
-        from torch.sparse._triton_ops import bsr_dense_mm
-
-        if not has_triton():
-            self.skipTest("Triton is not available.")
-
-        # Note that each value in a non-zero block is in range block_size * [low^2, high^2).
-        tensor = partial(make_tensor, device=device, dtype=dtype, low=0.5, high=1.5)
-
-        # NOTE: batch dims with zero sizes are not supported in `to_sparse_bsr`.
-        batches = [(), (2,)]
-        size = [128, 256, 0]
-
-        # Whether to make inputs orthogonal so that the product is zero
-        make_orthogonal = [True, False]
-
-        for bd, bs, m, n, k, is_ortho in itertools.product(batches, batches, size, size, size, make_orthogonal):
-            bsr = tensor(bs + (m, k))
-            # NOTE: do not get confused, it will be transposed
-            dense = tensor(bd + (n, k))
-
-            if is_ortho:
-                bsr = torch.cat((bsr, torch.zeros_like(bsr)), dim=-1)
-                dense = torch.cat((torch.zeros_like(dense), dense), dim=-1)
-
-            bsr = bsr.to_sparse_bsr(block_size)
-
-            res_tri = bsr_dense_mm(bsr, dense.transpose(-2, -1))
-            res_dense = bsr.to_dense() @ dense.transpose(-2, -1)
-            self.assertEqual(res_tri, res_dense)
-
-            # check whether bsr_dense_mm handles different grid sizes
-            # None means max possible grid size which is CUDA-dependent.
-            grid_size = (None, 2, 4)
-            grid_gen = itertools.product(grid_size, repeat=3)
-            for is_sparse_rowspace, grid in itertools.product((True, False), grid_gen):
-                res_tri = bsr_dense_mm(
-                    bsr,
-                    dense.transpose(-2, -1),
-                    max_grid=grid,
-                    is_sparse_rowspace_mode=is_sparse_rowspace
-                )
-                self.assertEqual(res_tri, res_dense)
-
->>>>>>> e7666fe2
     # TODO: block_size 1 is broken
     @parametrize("block_size", [2, 3])
     @parametrize("index_dtype", [torch.int32, torch.int64])
