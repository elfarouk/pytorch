# Owner(s): ["oncall: distributed"]

import copy
import sys
from typing import Any, Tuple

import torch
import torch.distributed as dist
import torch.nn as nn
from torch.distributed._composable import fully_shard
from torch.distributed.fsdp import FullyShardedDataParallel as FSDP
<<<<<<< HEAD
from torch.distributed.fsdp._common_utils import _is_fsdp_flattened
from torch.distributed.fsdp.wrap import ModuleWrapPolicy
from torch.testing._internal.common_distributed import skip_if_lt_x_gpu
=======
from torch.distributed.fsdp._common_utils import (
    _all_handles,
    _FSDPState,
    _is_fsdp_flattened,
)
from torch.distributed.fsdp.api import MixedPrecision
from torch.distributed.fsdp.flat_param import _HandlesKey, FlatParamHandle
from torch.distributed.fsdp.wrap import _FSDPPolicy, ModuleWrapPolicy
from torch.testing._internal.common_dist_composable import (
    CompositeParamModel,
    UnitModule,
)
from torch.testing._internal.common_distributed import (
    SaveForwardInputsModel,
    skip_if_lt_x_gpu,
)
>>>>>>> 4a1633ca
from torch.testing._internal.common_fsdp import FSDPTest
from torch.testing._internal.common_utils import (
    run_tests,
    TEST_WITH_DEV_DBG_ASAN,
)

if not dist.is_available():
    print("Distributed not available, skipping tests", file=sys.stderr)
    sys.exit(0)

if TEST_WITH_DEV_DBG_ASAN:
    print(
        "Skip dev-asan as torch + multiprocessing spawn have known issues",
        file=sys.stderr,
    )
    sys.exit(0)


class SubModel(nn.Module):
    def __init__(self, device) -> None:
        super().__init__()
        torch.manual_seed(0)
        self.lin1 = nn.Linear(5, 5, bias=False, device=device)
        self.lin2 = nn.Linear(5, 5, bias=False, device=device)
        self.relu = nn.ReLU()

    def forward(self, x: torch.Tensor) -> torch.Tensor:
        z = self.relu(self.lin1(x))
        z = self.relu(self.lin2(z))
        return z


class Model(nn.Module):
    def __init__(self, device) -> None:
        super().__init__()
        torch.manual_seed(0)
        self.sub1 = SubModel(device=device)
        self.sub2 = SubModel(device=device)
        self.lin = nn.Linear(5, 5, device=device)

    def forward(self, x: torch.Tensor) -> torch.Tensor:
        z = self.sub1(x)
        z = self.sub2(z)
        z = self.lin(z)
        return z

    @staticmethod
    def policy():
        return ModuleWrapPolicy({SubModel})

    def get_input(self, device=torch.device) -> Tuple[Any, ...]:
        return (torch.randn((8, 5), device=device),)


class TestFSDPInitialization(FSDPTest):
    """Tests composable FSDP initialization."""

    @property
    def world_size(self) -> int:
        return 2

    def _test_auto_wrap_policy(self, auto_wrap_policy):
        """Tests passing an ``auto_wrap_policy``."""

        local_model = Model(device=torch.device("cuda"))
        fsdp_wrapped_model = FSDP(
            copy.deepcopy(local_model),
            auto_wrap_policy=auto_wrap_policy,
            use_orig_params=True,
        )
        composable_module = copy.deepcopy(local_model)
        fully_shard(
            composable_module,
            policy=auto_wrap_policy,
        )

        # Check that the composable module has the same names as the local
        # model and the same sharded parameters as the FSDP-wrapped model
        for (
            (local_name, _),
            (composable_name, composable_param),
            (_, fsdp_wrapped_param),
        ) in zip(
            local_model.named_parameters(),
            composable_module.named_parameters(),
            fsdp_wrapped_model.named_parameters(),
        ):
            self.assertEqual(local_name, composable_name)
            self.assertEqual(fsdp_wrapped_param, composable_param)

        # Check that the composable module has the same  `FlatParameter`
        # construction as the FSDP-wrapped model
        composable_handles = fully_shard.state(composable_module)._handles
        fsdp_wrapped_handles = FSDP._fsdp_handles(fsdp_wrapped_model)
        self.assertEqual(len(composable_handles), len(fsdp_wrapped_handles))
        for (composable_handle, fsdp_wrapped_handle) in zip(
            composable_handles, fsdp_wrapped_handles
        ):
            self.assertEqual(
                composable_handle.flat_param.shape, fsdp_wrapped_handle.flat_param.shape
            )

        # Check that the composable module does not add any wrapper class
        local_module_classes = set()
        composable_module_classes = set()
        for submodule in local_model.modules():
            local_module_classes.add(type(submodule))
        for submodule in composable_module.modules():
            composable_module_classes.add(type(submodule))
        self.assertEqual(local_module_classes, composable_module_classes)

    @skip_if_lt_x_gpu(2)
    def test_auto_wrap_policy(self):
        self.run_subtests(
            {"auto_wrap_policy": [None, Model.policy()]},
            self._test_auto_wrap_policy,
        )

    @skip_if_lt_x_gpu(2)
    def test_device_id(self):
        """Tests passing a ``device_id``."""
        cpu_device = torch.device("cpu")
        composable_module = Model(device=cpu_device)
        for param in composable_module.parameters():
            assert param.device == cpu_device
        fully_shard(
            composable_module,
            policy=Model.policy(),
            device_id=self.rank,
        )
        for param in composable_module.parameters():
            self.assertEqual(param.device, torch.device("cuda", self.rank))

    @skip_if_lt_x_gpu(2)
    def test_sync_module_states(self):
        """Tests passing ``sync_module_states=True``."""
        local_model = Model(device=torch.device("cuda"))
        composable_module = copy.deepcopy(local_model)
        # Check that the parameters are broadcast from rank 0 by comparing
        # against an equivalent FSDP-wrapped module
        if self.rank != 0:
            for param in composable_module.parameters():
                with torch.no_grad():
                    param.zero_()
        fsdp_wrapped_model = FSDP(
            copy.deepcopy(local_model),
            auto_wrap_policy=Model.policy(),
            use_orig_params=True,
        )
        fully_shard(
            composable_module,
            policy=Model.policy(),
            sync_module_states=True,
        )
        for (composable_param, fsdp_wrapped_param) in zip(
            composable_module.parameters(),
            fsdp_wrapped_model.parameters(),
        ):
            self.assertEqual(composable_param, fsdp_wrapped_param)

    @skip_if_lt_x_gpu(2)
    def test_materialize_meta_module(self):
        """Tests materializing a meta-device module."""

        def _param_init_fn(module: nn.Module):
            """
            This is an example ``param_init_fn`` for composable FSDP.

            TODO: This function is not satisfactory because this requires
            guarding with ``_is_fsdp_flattened()``. This guard is needed to
            avoid re-initializing parameters for nested cases since some
            initialization methods strictly require non-1D shape (e.g.
            ``kaiming_uniform_()``), while FSDP replaces the original
            parameters with their 1D shards.
            """
            is_meta = any(param.is_meta for param in module.parameters())
            if is_meta:
                module.to_empty(device=torch.cuda.current_device())
            torch.manual_seed(0)
            for param in module.parameters():
                if not _is_fsdp_flattened(param):
                    nn.init.uniform_(param)

        composable_module = Model(device="meta")
        fsdp_wrapped_model = FSDP(
            Model(device="meta"),
            auto_wrap_policy=Model.policy(),
            param_init_fn=_param_init_fn,
            use_orig_params=True,
        )
        fully_shard(
            composable_module,
            policy=Model.policy(),
            param_init_fn=_param_init_fn,
        )
        for (composable_param, fsdp_wrapped_param) in zip(
            composable_module.parameters(),
            fsdp_wrapped_model.parameters(),
        ):
            self.assertEqual(composable_param, fsdp_wrapped_param)


class TestFSDPRuntime(FSDPTest):
    """Tests composable FSDP runtime."""

    @property
    def world_size(self) -> int:
        return 2

    @skip_if_lt_x_gpu(2)
    def test_training(self):
        """Tests training (forward, backward, optimizer)."""
        device = torch.device("cuda")
        local_model = Model(device=device)
        fsdp_wrapped_model = FSDP(
            copy.deepcopy(local_model),
            auto_wrap_policy=Model.policy(),
            use_orig_params=True,
        )
        composable_module = copy.deepcopy(local_model)
        fully_shard(
            composable_module,
            policy=Model.policy(),
        )
        del local_model  # not needed anymore
        LR = 1e-2
        fsdp_wrapped_optim = torch.optim.Adam(fsdp_wrapped_model.parameters(), lr=LR)
        composable_optim = torch.optim.Adam(composable_module.parameters(), lr=LR)
        for _ in range(5):
            inp = composable_module.get_input(device)
            losses = []
            for model, optim in (
                (fsdp_wrapped_model, fsdp_wrapped_optim),
                (composable_module, composable_optim),
            ):
                optim.zero_grad(set_to_none=True)
                out = model(*inp)
                loss = out.sum()
                losses.append(loss)
                loss.backward()
                optim.step()
            self.assertEqual(losses[0], losses[1])


class TestMixedPrecision(FSDPTest):

    @property
    def world_size(self):
        return 2

    @skip_if_lt_x_gpu(2)
    def test_float16_on_one_submodule(self):
        forward_inputs: Dict[str, nn.Module] = {}
        float16 = MixedPrecision(param_dtype=torch.float16)

        model = SaveForwardInputsModel(forward_inputs).cuda()
        c1, c2 = model.c1, model.c2
        x = torch.zeros(2, 100, device="cuda")

        # float16 on one submodule and float32 on everything else
        model.c2 = fully_shard(model.c2, mixed_precision=float16)
        fsdp = fully_shard(model)

        with self.assertRaisesRegex(
            TypeError,
            "cannot assign 'torch.cuda.FloatTensor' as parameter 'weight'",
        ):
            # FIXME: fully_shard() does not support nested wrapping yet.
            fsdp(x).sum().backward()

            self.assertEqual(forward_inputs[model].dtype, torch.float32)
            self.assertEqual(forward_inputs[c1].dtype, torch.float32)
            self.assertEqual(forward_inputs[c2].dtype, torch.float16)


if __name__ == "__main__":
    run_tests()<|MERGE_RESOLUTION|>--- conflicted
+++ resolved
@@ -1,19 +1,16 @@
 # Owner(s): ["oncall: distributed"]
 
+import contextlib
 import copy
+import functools
 import sys
-from typing import Any, Tuple
+from typing import Callable, Iterable, List, Optional, Tuple
 
 import torch
 import torch.distributed as dist
 import torch.nn as nn
 from torch.distributed._composable import fully_shard
 from torch.distributed.fsdp import FullyShardedDataParallel as FSDP
-<<<<<<< HEAD
-from torch.distributed.fsdp._common_utils import _is_fsdp_flattened
-from torch.distributed.fsdp.wrap import ModuleWrapPolicy
-from torch.testing._internal.common_distributed import skip_if_lt_x_gpu
-=======
 from torch.distributed.fsdp._common_utils import (
     _all_handles,
     _FSDPState,
@@ -30,12 +27,8 @@
     SaveForwardInputsModel,
     skip_if_lt_x_gpu,
 )
->>>>>>> 4a1633ca
 from torch.testing._internal.common_fsdp import FSDPTest
-from torch.testing._internal.common_utils import (
-    run_tests,
-    TEST_WITH_DEV_DBG_ASAN,
-)
+from torch.testing._internal.common_utils import run_tests, TEST_WITH_DEV_DBG_ASAN
 
 if not dist.is_available():
     print("Distributed not available, skipping tests", file=sys.stderr)
@@ -49,42 +42,6 @@
     sys.exit(0)
 
 
-class SubModel(nn.Module):
-    def __init__(self, device) -> None:
-        super().__init__()
-        torch.manual_seed(0)
-        self.lin1 = nn.Linear(5, 5, bias=False, device=device)
-        self.lin2 = nn.Linear(5, 5, bias=False, device=device)
-        self.relu = nn.ReLU()
-
-    def forward(self, x: torch.Tensor) -> torch.Tensor:
-        z = self.relu(self.lin1(x))
-        z = self.relu(self.lin2(z))
-        return z
-
-
-class Model(nn.Module):
-    def __init__(self, device) -> None:
-        super().__init__()
-        torch.manual_seed(0)
-        self.sub1 = SubModel(device=device)
-        self.sub2 = SubModel(device=device)
-        self.lin = nn.Linear(5, 5, device=device)
-
-    def forward(self, x: torch.Tensor) -> torch.Tensor:
-        z = self.sub1(x)
-        z = self.sub2(z)
-        z = self.lin(z)
-        return z
-
-    @staticmethod
-    def policy():
-        return ModuleWrapPolicy({SubModel})
-
-    def get_input(self, device=torch.device) -> Tuple[Any, ...]:
-        return (torch.randn((8, 5), device=device),)
-
-
 class TestFSDPInitialization(FSDPTest):
     """Tests composable FSDP initialization."""
 
@@ -92,19 +49,25 @@
     def world_size(self) -> int:
         return 2
 
-    def _test_auto_wrap_policy(self, auto_wrap_policy):
-        """Tests passing an ``auto_wrap_policy``."""
-
-        local_model = Model(device=torch.device("cuda"))
+    @skip_if_lt_x_gpu(2)
+    def test_policy(self):
+        """Tests passing a ``policy`` for pseudo-auto-wrapping."""
+        self.run_subtests(
+            {"policy": [None, ModuleWrapPolicy({UnitModule})]},
+            self._test_policy,
+        )
+
+    def _test_policy(self, policy: Optional[_FSDPPolicy]):
+        local_model = CompositeParamModel(torch.device("cuda"))
         fsdp_wrapped_model = FSDP(
             copy.deepcopy(local_model),
-            auto_wrap_policy=auto_wrap_policy,
+            auto_wrap_policy=policy,
             use_orig_params=True,
         )
         composable_module = copy.deepcopy(local_model)
         fully_shard(
             composable_module,
-            policy=auto_wrap_policy,
+            policy=policy,
         )
 
         # Check that the composable module has the same names as the local
@@ -143,22 +106,17 @@
         self.assertEqual(local_module_classes, composable_module_classes)
 
     @skip_if_lt_x_gpu(2)
-    def test_auto_wrap_policy(self):
-        self.run_subtests(
-            {"auto_wrap_policy": [None, Model.policy()]},
-            self._test_auto_wrap_policy,
-        )
-
-    @skip_if_lt_x_gpu(2)
     def test_device_id(self):
         """Tests passing a ``device_id``."""
         cpu_device = torch.device("cpu")
-        composable_module = Model(device=cpu_device)
+        composable_module = CompositeParamModel(device=cpu_device)
         for param in composable_module.parameters():
-            assert param.device == cpu_device
+            assert (
+                param.device == cpu_device
+            ), "Expects module to be initialized on CPU for this unit test"
         fully_shard(
             composable_module,
-            policy=Model.policy(),
+            policy=ModuleWrapPolicy({UnitModule}),
             device_id=self.rank,
         )
         for param in composable_module.parameters():
@@ -167,7 +125,7 @@
     @skip_if_lt_x_gpu(2)
     def test_sync_module_states(self):
         """Tests passing ``sync_module_states=True``."""
-        local_model = Model(device=torch.device("cuda"))
+        local_model = CompositeParamModel(device=torch.device("cuda"))
         composable_module = copy.deepcopy(local_model)
         # Check that the parameters are broadcast from rank 0 by comparing
         # against an equivalent FSDP-wrapped module
@@ -175,14 +133,15 @@
             for param in composable_module.parameters():
                 with torch.no_grad():
                     param.zero_()
+        policy = ModuleWrapPolicy({UnitModule})
         fsdp_wrapped_model = FSDP(
             copy.deepcopy(local_model),
-            auto_wrap_policy=Model.policy(),
+            auto_wrap_policy=policy,
             use_orig_params=True,
         )
         fully_shard(
             composable_module,
-            policy=Model.policy(),
+            policy=policy,
             sync_module_states=True,
         )
         for (composable_param, fsdp_wrapped_param) in zip(
@@ -199,37 +158,54 @@
             """
             This is an example ``param_init_fn`` for composable FSDP.
 
-            TODO: This function is not satisfactory because this requires
-            guarding with ``_is_fsdp_flattened()``. This guard is needed to
-            avoid re-initializing parameters for nested cases since some
-            initialization methods strictly require non-1D shape (e.g.
-            ``kaiming_uniform_()``), while FSDP replaces the original
-            parameters with their 1D shards.
+            TODO: This function is not satisfactory because:
+            (1) This requires guarding with ``_is_fsdp_flattened()``. This
+            guard is needed to avoid re-initializing parameters for nested
+            cases since some initialization methods strictly require non-1D
+            shape (e.g. ``kaiming_uniform_()``), while FSDP replaces the
+            original parameters with their 1D shards.
+            (2) This requires module-by-module traversal and manual ``setattr``
+            usage as opposed to first calling ``module.to_empty()`` and then
+            initializing each parameter after. The latter will override the
+            initialization of already-initialized nested parameters. In other
+            words, this parameter initialization function must strictly modify
+            only the parameters on meta device.
             """
-            is_meta = any(param.is_meta for param in module.parameters())
-            if is_meta:
-                module.to_empty(device=torch.cuda.current_device())
             torch.manual_seed(0)
-            for param in module.parameters():
-                if not _is_fsdp_flattened(param):
-                    nn.init.uniform_(param)
-
-        composable_module = Model(device="meta")
+            for submodule in module.modules():
+                for param_name, param in submodule.named_parameters(recurse=False):
+                    if not _is_fsdp_flattened(param) and param.is_meta:
+                        materialized_param = nn.Parameter(
+                            torch.empty_like(param, device=torch.device("cuda"))
+                        )
+                        nn.init.uniform_(materialized_param)
+                        setattr(submodule, param_name, materialized_param)
+
+        composable_module = CompositeParamModel(device=torch.device("meta"))
+        meta_model = CompositeParamModel(device=torch.device("meta"))
         fsdp_wrapped_model = FSDP(
-            Model(device="meta"),
-            auto_wrap_policy=Model.policy(),
+            meta_model,
+            auto_wrap_policy=ModuleWrapPolicy({UnitModule}),
             param_init_fn=_param_init_fn,
             use_orig_params=True,
         )
         fully_shard(
             composable_module,
-            policy=Model.policy(),
+            policy=ModuleWrapPolicy({UnitModule}),
             param_init_fn=_param_init_fn,
         )
-        for (composable_param, fsdp_wrapped_param) in zip(
-            composable_module.parameters(),
-            fsdp_wrapped_model.parameters(),
-        ):
+        for (
+            (composable_param_name, composable_param),
+            (fsdp_wrapped_param_name, fsdp_wrapped_param),
+        ) in zip(
+            composable_module.named_parameters(),
+            fsdp_wrapped_model.named_parameters(),
+        ):
+            self.assertEqual(composable_param_name, fsdp_wrapped_param_name)
+            self.assertEqual(
+                composable_param.device,
+                torch.device("cuda", torch.cuda.current_device()),
+            )
             self.assertEqual(composable_param, fsdp_wrapped_param)
 
 
@@ -240,40 +216,200 @@
     def world_size(self) -> int:
         return 2
 
+    def _init_models_and_optims(
+        self, device: torch.device
+    ) -> Tuple[nn.Module, torch.optim.Optimizer, nn.Module, torch.optim.Optimizer]:
+        local_model = CompositeParamModel(device=device)
+        fsdp_wrapped_model = FSDP(
+            copy.deepcopy(local_model),
+            auto_wrap_policy=ModuleWrapPolicy({UnitModule}),
+            use_orig_params=True,
+        )
+        composable_module = copy.deepcopy(local_model)
+        fully_shard(
+            composable_module,
+            policy=ModuleWrapPolicy({UnitModule}),
+        )
+        LR = 1e-2
+        fsdp_wrapped_optim = torch.optim.Adam(fsdp_wrapped_model.parameters(), lr=LR)
+        composable_optim = torch.optim.Adam(composable_module.parameters(), lr=LR)
+        return (
+            composable_module,
+            composable_optim,
+            fsdp_wrapped_model,
+            fsdp_wrapped_optim,
+        )
+
     @skip_if_lt_x_gpu(2)
     def test_training(self):
         """Tests training (forward, backward, optimizer)."""
         device = torch.device("cuda")
-        local_model = Model(device=device)
-        fsdp_wrapped_model = FSDP(
-            copy.deepcopy(local_model),
-            auto_wrap_policy=Model.policy(),
-            use_orig_params=True,
-        )
-        composable_module = copy.deepcopy(local_model)
-        fully_shard(
-            composable_module,
-            policy=Model.policy(),
-        )
-        del local_model  # not needed anymore
-        LR = 1e-2
-        fsdp_wrapped_optim = torch.optim.Adam(fsdp_wrapped_model.parameters(), lr=LR)
-        composable_optim = torch.optim.Adam(composable_module.parameters(), lr=LR)
+        (
+            composable_module,
+            composable_optim,
+            fsdp_wrapped_model,
+            fsdp_wrapped_optim,
+        ) = self._init_models_and_optims(device)
         for _ in range(5):
-            inp = composable_module.get_input(device)
-            losses = []
+            inp = torch.randn(2, 100, device="cuda")
+            losses: List[torch.Tensor] = []
             for model, optim in (
                 (fsdp_wrapped_model, fsdp_wrapped_optim),
                 (composable_module, composable_optim),
             ):
                 optim.zero_grad(set_to_none=True)
-                out = model(*inp)
+                out = model(inp)
                 loss = out.sum()
                 losses.append(loss)
                 loss.backward()
                 optim.step()
             self.assertEqual(losses[0], losses[1])
 
+    @skip_if_lt_x_gpu(2)
+    def test_unshard_reshard_order(self):
+        """
+        Tests that the unshard/reshard order matches between ``fully_shard``
+        and ``FullyShardedDataParallel`` for the same policy.
+
+        NOTE: We use FQNs as the proxy for checking the order across the two
+        versions. See ``_check_same_param_handles()`` for details.
+        """
+        device = torch.device("cuda")
+        (
+            composable_module,
+            composable_optim,
+            fsdp_wrapped_model,
+            fsdp_wrapped_optim,
+        ) = self._init_models_and_optims(device)
+        # Before checking the unshard/reshard order, sanity check that the
+        # assumption about wrapper FQN being a suffix of composable FQN holds
+        all_composable_handles = _all_handles(fully_shard.state(composable_module))
+        all_wrapped_handles = _all_handles(fsdp_wrapped_model)
+        self._check_same_param_handles(all_composable_handles, all_wrapped_handles)
+        num_handles = len(all_composable_handles)
+
+        orig_unshard = torch.distributed.fsdp._runtime_utils._unshard
+        orig_reshard = torch.distributed.fsdp._runtime_utils._reshard
+        UnshardReshardEvent = Tuple[str, _HandlesKey]
+
+        def patched_unshard(
+            unshard_reshard_order: List[UnshardReshardEvent],
+            state: _FSDPState,
+            handles: List[FlatParamHandle],
+            *args,
+            **kwargs,
+        ):
+            handles_key = tuple(handles)
+            unshard_reshard_order.append(("unshard", handles_key))
+            return orig_unshard(state, handles, *args, **kwargs)
+
+        def patched_reshard(
+            unshard_reshard_order: List[UnshardReshardEvent],
+            state: _FSDPState,
+            handles: List[FlatParamHandle],
+            *args,
+            **kwargs,
+        ):
+            handles_key = tuple(handles)
+            unshard_reshard_order.append(("reshard", handles_key))
+            return orig_reshard(state, handles, *args, **kwargs)
+
+        @contextlib.contextmanager
+        def patch_unshard(_patched_unshard: Callable):
+            _orig_unshard = torch.distributed.fsdp._runtime_utils._unshard
+            torch.distributed.fsdp._runtime_utils._unshard = _patched_unshard
+            try:
+                yield
+            finally:
+                torch.distributed.fsdp._runtime_utils._unshard = _orig_unshard
+
+        @contextlib.contextmanager
+        def patch_reshard(_patched_reshard: Callable):
+            _orig_reshard = torch.distributed.fsdp._runtime_utils._reshard
+            torch.distributed.fsdp._runtime_utils._reshard = _patched_reshard
+            try:
+                yield
+            finally:
+                torch.distributed.fsdp._runtime_utils._unshard = _orig_reshard
+
+        composable_order: List[UnshardReshardEvent] = []
+        wrapped_order: List[UnshardReshardEvent] = []
+
+        inp = torch.randn(2, 100, device="cuda")
+        losses: List[torch.Tensor] = []
+
+        for order, model, optim in (
+            (composable_order, composable_module, composable_optim),
+            (wrapped_order, fsdp_wrapped_model, fsdp_wrapped_optim),
+        ):
+            with patch_unshard(
+                functools.partial(patched_unshard, order)
+            ), patch_reshard(functools.partial(patched_reshard, order)):
+                optim.zero_grad(set_to_none=True)
+                out = model(inp)
+                loss = out.sum()
+                losses.append(loss)
+                loss.backward()
+                optim.step()
+        self.assertEqual(losses[0], losses[1])
+
+        # Sanity check that the unshard/reshard events were recorded, where we
+        # expect one unshard/reshard pair for forward, one pair for backward,
+        # and possibly some extra unshards from backward prefetching (in this
+        # case, we expect exactly 2 extra since there are 3 handles)
+        self.assertGreaterEqual(len(composable_order), 2 * 2 * num_handles)
+        self.assertGreaterEqual(len(wrapped_order), 2 * 2 * num_handles)
+        self.assertGreaterEqual(
+            len([e for e in composable_order if e[0] == "unshard"]), 2 * num_handles
+        )
+        self.assertGreaterEqual(
+            len([e for e in wrapped_order if e[0] == "unshard"]), 2 * num_handles
+        )
+        self.assertGreaterEqual(
+            len([e for e in composable_order if e[0] == "reshard"]), 2 * num_handles
+        )
+        self.assertGreaterEqual(
+            len([e for e in wrapped_order if e[0] == "reshard"]), 2 * num_handles
+        )
+
+        # Check that the unshard/reshard order matches
+        self.assertEqual(len(composable_order), len(wrapped_order))
+        for (
+            (composable_event, composable_handles_key),
+            (wrapped_event, wrapped_handles_key),
+        ) in zip(composable_order, wrapped_order):
+            self.assertEqual(composable_event, wrapped_event)
+            self._check_same_param_handles(composable_handles_key, wrapped_handles_key)
+
+    def _check_same_param_handles(
+        self,
+        composable_handles: Iterable[FlatParamHandle],
+        wrapped_handles: Iterable[FlatParamHandle],
+    ) -> None:
+        """
+        Checks that ``composable_handles`` matches ``wrapped_handles`` by
+        checking FQNs.
+
+        For ``fully_shard``, each ``FlatParamHandle`` 's saved FQNs are
+        prefixed from the local FSDP root, while for wrapper FSDP, they are
+        prefixed from its owning FSDP instance, which may not be the local FSDP
+        root. Thus, we relax the check to only that the wrapper FQN is a suffix
+        of the composable FQN.
+
+        If this check passes for the entire model and we separately unit-test
+        parity for wrapping policies, then we can be sure that the handles
+        actually match.
+        """
+        self.assertEqual(len(composable_handles), len(wrapped_handles))
+        for composable_handle, wrapped_handle in zip(
+            composable_handles, wrapped_handles
+        ):
+            composable_fqns = composable_handle.flat_param._fqns
+            wrapped_fqns = wrapped_handle.flat_param._fqns
+            self.assertEqual(len(composable_fqns), len(wrapped_fqns))
+            for composable_fqn, wrapped_fqn in zip(composable_fqns, wrapped_fqns):
+                self.assertTrue(composable_fqn.endswith(wrapped_fqn))
+
 
 class TestMixedPrecision(FSDPTest):
 
