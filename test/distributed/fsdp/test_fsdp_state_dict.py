# Owner(s): ["oncall: distributed"]

import itertools
import sys
from contextlib import suppress
from copy import deepcopy
from functools import partial
from typing import Any, Dict

import torch
import torch.nn as nn
from torch import distributed as dist
from torch.distributed.algorithms._checkpoint.checkpoint_wrapper import (
    checkpoint_wrapper,
)
from torch.distributed.fsdp import CPUOffload, FullStateDictConfig
from torch.distributed.fsdp import FullyShardedDataParallel as FSDP
from torch.distributed.fsdp import (
    LocalStateDictConfig,
    MixedPrecision,
    StateDictType,
)
from torch.distributed.fsdp._shard_utils import _gather_state_dict
from torch.distributed.fsdp.fully_sharded_data_parallel import (
    FullyShardedDataParallel,
)
from torch.distributed.fsdp.wrap import (
    enable_wrap,
    transformer_auto_wrap_policy,
    wrap,
)
from torch.nn import (
    Linear,
    Module,
    TransformerDecoderLayer,
    TransformerEncoderLayer,
)
from torch.nn.parallel import DistributedDataParallel
from torch.optim import SGD
from torch.testing._internal.common_distributed import skip_if_lt_x_gpu
from torch.testing._internal.common_fsdp import (
    CUDAInitMode,
    FSDPInitMode,
    FSDPTest,
    SkipModel,
    TransformerWithSharedParams,
    _assert_module_states,
    _get_state_dict,
    _zero_model,
    get_full_params,
)
from torch.testing._internal.common_utils import (
    TEST_WITH_DEV_DBG_ASAN,
    instantiate_parametrized_tests,
    parametrize,
    run_tests,
)

if not dist.is_available():
    print("Distributed not available, skipping tests", file=sys.stderr)
    sys.exit(0)

if TEST_WITH_DEV_DBG_ASAN:
    print(
        "Skip dev-asan as torch + multiprocessing spawn have known issues",
        file=sys.stderr,
    )
    sys.exit(0)

INNER_SHAPE = [4, 4]
OUTER_SHAPE = [4, 5]
BUFFER_SHAPE = [5, 5]

NON_ROOT_FSDP_PREFIX = 'non_fsdp_lin'

_UNFLATTENED_STATE_DICT_IMPLS = ["state_dict", "sharded_state_dict"]
_FLATTENED_STATE_DICT_IMPLS = ["local_state_dict"]
_SUPPORTED_STATE_DICT_IMPLS = (
    _UNFLATTENED_STATE_DICT_IMPLS + _FLATTENED_STATE_DICT_IMPLS
)

STATE_DICT_MAPPING = {
    "state_dict": StateDictType.FULL_STATE_DICT,
    "local_state_dict": StateDictType.LOCAL_STATE_DICT,
    "sharded_state_dict": StateDictType.SHARDED_STATE_DICT,
}


class Model(Module):
    def __init__(self, wrap_fsdp, register_buffers=False, ignore_inner=False):
        super().__init__()
        self.inner = Linear(*INNER_SHAPE)
        if register_buffers:
            self.inner.register_buffer("buffer", torch.randn(BUFFER_SHAPE))
            self.inner.register_buffer(
                "non_persistent_buffer", torch.randn(BUFFER_SHAPE), persistent=False
            )
        if wrap_fsdp:
            self.inner = FSDP(self.inner, ignored_modules=([self.inner] if ignore_inner else []))
        self.outer = Linear(*OUTER_SHAPE)
        if register_buffers:
            self.outer.register_buffer("buffer", torch.randn(BUFFER_SHAPE))
            self.outer.register_buffer(
                "non_persistent_buffer", torch.randn(BUFFER_SHAPE), persistent=False
            )

    def forward(self, x):
        # Forward twice.
        i = self.inner(x)
        j = self.inner(x)
        return self.outer(i + j)


class TestFSDPStateDict(FSDPTest):
    @property
    def world_size(self):
        return 2

    def _broadcast_state_dict(self, state_dict):
        olist = [state_dict if self.rank == 0 else None]
        dist.broadcast_object_list(olist)
        return olist[0]

    def _compare_models(self, model, model_new, assert_fn, check_fp16=False):
        with FullyShardedDataParallel.summon_full_params(model):
            with FullyShardedDataParallel.summon_full_params(model_new):
                params = list(model.parameters())
                params_new = list(model_new.parameters())
                assert_fn(params, params_new)
                if check_fp16:
                    for tensor in model_new.parameters():
                        self.assertEqual(tensor.dtype, torch.float16)

    def _get_simple_nested_model(self, *fsdp_args, wrap=True, checkpoint_wrap=False, **fsdp_kwargs):
        if wrap:
            lin1 = nn.Linear(10, 10, bias=False).cuda()
            lin2 = nn.Linear(10, 10, bias=False).cuda()
            if checkpoint_wrap:
                lin1 = checkpoint_wrapper(lin1)
                lin2 = checkpoint_wrapper(lin2)
            seq = nn.Sequential(FSDP(lin1, *fsdp_args, **fsdp_kwargs), lin2)
            if checkpoint_wrap:
                seq = checkpoint_wrapper(seq)
            model = FSDP(seq, *fsdp_args, **fsdp_kwargs)
        else:
            model = nn.Sequential(
                nn.Linear(10, 10, bias=False).cuda(), nn.Linear(10, 10, bias=False).cuda()
            )
        return model

    def _get_simple_model(self, *fsdp_args, checkpoint_wrap=False, **fsdp_kwargs):
        lin = nn.Linear(10, 10, bias=False).cuda()
        if checkpoint_wrap:
            lin = checkpoint_wrapper(lin)
        model = FSDP(lin, *fsdp_args, **fsdp_kwargs)
        return model

    def _get_non_fsdp_root_module(self, *fsdp_args, wrap=True, **fsdp_kwargs):
        class FSDPContainer(nn.Module):
            def __init__(self, fsdp_1, fsdp_2):
                super().__init__()
                self.non_fsdp_lin = nn.Linear(10, 10, bias=False).cuda()
                self.fsdp_1 = fsdp_1
                self.fsdp_2 = fsdp_2

            def forward(self, x):
                x = self.non_fsdp_lin(x)
                x = self.fsdp_1(x)
                x = self.fsdp_2(x)
                return x

        return FSDPContainer(
            self._get_simple_nested_model(*fsdp_args, wrap=wrap, **fsdp_kwargs),
            self._get_simple_nested_model(*fsdp_args, wrap=wrap, **fsdp_kwargs),
        )

    def _get_state_dict_mgr(
        self,
        model: nn.Module,
        state_dict_type: str,
        state_dict_rank0_and_offload: bool,
    ):
        _state_dict_type = STATE_DICT_MAPPING[state_dict_type]
        if state_dict_type == "state_dict":
            config = FullStateDictConfig(
                rank0_only=state_dict_rank0_and_offload,
                offload_to_cpu=state_dict_rank0_and_offload,
            )
        else:
            config = None
        return FSDP.state_dict_type(model, _state_dict_type, config)

    def _validate_state_dict_contents(
        self, model, fsdp_state_dict, state_dict_rank0_and_offload, ignore_keys=None
    ):
        if state_dict_rank0_and_offload:
            if self.rank == 0:
                self.assertNotEqual(fsdp_state_dict, {})
                for key, tensor in fsdp_state_dict.items():
                    if ignore_keys and key in ignore_keys:
                        continue
                    self.assertEqual(
                        tensor.device,
                        torch.device("cpu"),
                        f"{key} is unexpectedly on device {tensor.device}",
                    )
            else:
                # For non-FSDP roots, the non FSDP portion can still have parameters on rank 0,
                # so bypass the check for now.
                if isinstance(model, FSDP):
                    self.assertEqual(fsdp_state_dict, {})

    @skip_if_lt_x_gpu(2)
    @parametrize("state_dict_type", _UNFLATTENED_STATE_DICT_IMPLS)
    @parametrize("checkpoint_wrap", ["first", "second", "both"])
    def test_fsdp_state_dict_with_activation_checkpoint(self, state_dict_type, checkpoint_wrap):
        """Tests saving the state dict, zeroing a target model's parameters, and
        loading the state dict, where the source and target models may have a
        checkpoint wrapper."""
        for model_call in [
            partial(self._get_simple_model),
            partial(self._get_simple_nested_model)
        ]:
            model = model_call(checkpoint_wrap=(checkpoint_wrap in ["first", "both"]))
            with FSDP.state_dict_type(model, STATE_DICT_MAPPING[state_dict_type]):
                state_dict = _gather_state_dict(_get_state_dict(model, False, False))
                # Possibly wrap new model in activation checkpoint wrapper to test save/
                # load with this wrapper
                model_new = model_call(checkpoint_wrap=(checkpoint_wrap in ["second", "both"]))
                _zero_model(model_new)
                self._compare_models(model, model_new, self.assertNotEqual)
                # Would fail if checkpoint_wrapper did not correctly implement state_dict pre/post hooks
                model_new.load_state_dict(state_dict, strict=True)
                self._compare_models(model, model_new, self.assertEqual)

    @skip_if_lt_x_gpu(2)
<<<<<<< HEAD
    @parametrize("state_dict_type", _SUPPORTED_STATE_DICT_IMPLS)
    def test_state_dict_with_shared_parameters(self, state_dict_type):
        auto_wrap_policy = partial(
            transformer_auto_wrap_policy,
            transformer_layer_cls={
                TransformerEncoderLayer, TransformerDecoderLayer
            },
        )
        model_creator = partial(
            TransformerWithSharedParams.init,
            self.process_group,
            FSDPInitMode.RECURSIVE,
            CUDAInitMode.CUDA_BEFORE,
            {"auto_wrap_policy": auto_wrap_policy}
        )

        fsdp_model = model_creator()
        for tensor in itertools.chain(fsdp_model.parameters(), fsdp_model.buffers()):
            if torch.count_nonzero(tensor) == 0:
                with torch.no_grad():
                    tensor.add_(torch.tensor(1, dtype=tensor.dtype, device=tensor.device))
        with self._get_state_dict_mgr(fsdp_model, state_dict_type, False):
            state_dict = fsdp_model.state_dict()

        new_model = model_creator()
        _zero_model(new_model, zero_buffers=True)
        with self._get_state_dict_mgr(new_model, state_dict_type, False):
            new_model.load_state_dict(state_dict)

    @skip_if_lt_x_gpu(2)
    def test_state_dict_rank0_offload_save_load_flow(self):
=======
    @parametrize("use_orig_params", [False, True])
    def test_state_dict_rank0_offload_save_load_flow(self, use_orig_params: bool):
>>>>>>> 918c223a
        """Tests saving a model checkpoint only on rank 0 and loading it only
        on rank 0 with ``sync_module_states=True`` to emulate the workflow to
        avoid redundant CPU memory usage."""
        auto_wrap_policy = partial(
            transformer_auto_wrap_policy,
            transformer_layer_cls={TransformerEncoderLayer, TransformerDecoderLayer},
        )
        fsdp_kwargs = {
            "auto_wrap_policy": auto_wrap_policy,
            "use_orig_params": use_orig_params,
        }
        fsdp_model = TransformerWithSharedParams.init(
            self.process_group,
            FSDPInitMode.RECURSIVE,
            CUDAInitMode.CUDA_BEFORE,
            fsdp_kwargs,
        )
        # Force model parameters and buffers to be nonzero
        with FSDP.summon_full_params(fsdp_model):
            for tensor in itertools.chain(fsdp_model.parameters(), fsdp_model.buffers()):
                if torch.count_nonzero(tensor) == 0:
                    with torch.no_grad():
                        tensor.add_(torch.tensor(1, dtype=tensor.dtype, device=tensor.device))
        with self._get_state_dict_mgr(fsdp_model, "state_dict", True):
            state_dict = deepcopy(_get_state_dict(fsdp_model))
        # Initialize a non-wrapped model on all ranks
        new_model = TransformerWithSharedParams.init(
            self.process_group,
            FSDPInitMode.NO_FSDP,
            CUDAInitMode.CUDA_BEFORE,
        )
        _zero_model(new_model, zero_buffers=True)
        # Only load the checkpoint on rank 0
        if self.rank == 0:
            new_model.load_state_dict(state_dict, strict=True)
        _assert_module_states(
            new_model,
            process_group=self.process_group,
            assert_fn=self.assertNotEqual,
        )
        # Broadcast the module states from rank 0 with `sync_module_states=True`
        new_fsdp_model = FSDP(
            new_model,
            device_id=torch.cuda.current_device(),
            auto_wrap_policy=auto_wrap_policy,
            sync_module_states=True,
        )
        # Check FSDP models are equal across ranks
        with FSDP.summon_full_params(new_fsdp_model):
            _assert_module_states(
                new_fsdp_model,
                process_group=self.process_group,
                assert_fn=self.assertEqual,
            )
        # Check FSDP models correctly loaded the checkpoint
        with FullyShardedDataParallel.summon_full_params(fsdp_model):
            with FullyShardedDataParallel.summon_full_params(new_fsdp_model):
                params = list(fsdp_model.parameters())
                params_new = list(new_fsdp_model.parameters())
                self.assertEqual(params, params_new)

    @skip_if_lt_x_gpu(2)
    @parametrize("state_dict_type", _SUPPORTED_STATE_DICT_IMPLS)
    @parametrize(
        "cpu_offload",
        [CPUOffload(offload_params=True), CPUOffload(offload_params=False)],
    )
    @parametrize("fp16", [True, False])
    @parametrize("state_dict_rank0_and_offload", [True, False])
    @parametrize("use_orig_params", [False, True])
    def test_basic_save_and_load_state_dict(
        self,
        state_dict_type: StateDictType,
        cpu_offload: bool,
        fp16: bool,
        state_dict_rank0_and_offload: bool,
        use_orig_params: bool,
    ):
        """
        Tests that we can save a state_dict and load it into a blank model
        with various configs such as fp16 and cpu offload and parameters
        match as expected.
        """
        if (
            (state_dict_rank0_and_offload and state_dict_type != "state_dict")
            or (use_orig_params and state_dict_type not in _UNFLATTENED_STATE_DICT_IMPLS)
        ):
            return  # not supported
        for model_call in [
            partial(self._get_non_fsdp_root_module, cpu_offload=cpu_offload, use_orig_params=use_orig_params),
            partial(self._get_simple_nested_model, cpu_offload=cpu_offload, use_orig_params=use_orig_params),
            partial(self._get_simple_model, cpu_offload=cpu_offload, use_orig_params=use_orig_params),
        ]:
            model = model_call()

            ctx = self._get_state_dict_mgr(
                model, state_dict_type, state_dict_rank0_and_offload
            )
            with ctx:
                fsdp_state_dict = _get_state_dict(
                    model, cpu_offload.offload_params, fp16
                )

            ignore_keys = [k for k in fsdp_state_dict.keys() if NON_ROOT_FSDP_PREFIX in k]

            self._validate_state_dict_contents(
                model, fsdp_state_dict, state_dict_rank0_and_offload, ignore_keys=ignore_keys,
            )
            if fp16:
                # Verify fp16 is the type
                for tensor in fsdp_state_dict.values():
                    self.assertEqual(tensor.dtype, torch.float16)

            model_new = model_call()
            if not cpu_offload.offload_params:
                model_new = model_new.cuda()
            if fp16:
                model_new.half()

            # zero the model to ensure parameters are different.
            _zero_model(model_new)
            self._compare_models(model, model_new, self.assertNotEqual)

            # Verify parameters are the same in the new model.
            if state_dict_rank0_and_offload:
                # Broadcast the state dict and move it back to GPU in
                # preparation for loading.
                if not isinstance(model, FSDP):
                    # Move everything to CPU to avoid running into
                    # https://github.com/pytorch/pytorch/issues/77113, some params
                    # will still be on GPU for non FSDP root modules.
                    for k in fsdp_state_dict.keys():
                        fsdp_state_dict[k] = fsdp_state_dict[k].cpu()
                fsdp_state_dict = self._broadcast_state_dict(fsdp_state_dict)
                for key in fsdp_state_dict.keys():
                    fsdp_state_dict[key] = fsdp_state_dict[key].cuda()
            with FSDP.state_dict_type(model_new, STATE_DICT_MAPPING[state_dict_type]):
                model_new.load_state_dict(fsdp_state_dict, strict=True)

            self._compare_models(model, model_new, self.assertEqual, check_fp16=fp16)

    @skip_if_lt_x_gpu(2)
    @parametrize("state_dict_type", _SUPPORTED_STATE_DICT_IMPLS)
    @parametrize("mixed_precision", [True, False])
    @parametrize("state_dict_rank0_and_offload", [True, False])
    def test_save_and_load_after_forward_state_dict(
        self, state_dict_type, mixed_precision, state_dict_rank0_and_offload
    ):
        """
        Test that saving after some training results in params being updated as
        expected.
        """
        if state_dict_rank0_and_offload and state_dict_type != "state_dict":
            return
        torch.cuda.set_device(self.rank)
        mixed_precision = (
            MixedPrecision(
                param_dtype=torch.float16,
                reduce_dtype=torch.float16,
                buffer_dtype=torch.float16,
            )
            if mixed_precision
            else None
        )
        model = self._get_simple_nested_model(mixed_precision=mixed_precision)
        optim = torch.optim.SGD(model.parameters(), lr=0.1)
        initial_params = get_full_params(model)
        for _ in range(6):
            inp = torch.randn(1, 10, device=torch.cuda.current_device())
            output = model(*inp)
            loss = output.sum()
            expected_dtype = torch.float32 if mixed_precision is None else torch.float16
            self.assertEqual(expected_dtype, loss.dtype)
            loss.backward()
            optim.step()

        trained_params = get_full_params(model)
        # Ensure some training occured
        self.assertNotEqual(initial_params, trained_params)
        # Save a copy of the state_dict
        fsd_mgr = self._get_state_dict_mgr(
            model, state_dict_type, state_dict_rank0_and_offload
        )
        with fsd_mgr:
            state_dict = model.state_dict()
            if state_dict_type == "state_dict":
                state_dict = {k: v.clone() for k, v in state_dict.items()}
            else:
                for sharded_tensor in state_dict.values():
                    shard = sharded_tensor._local_shards[0]
                    shard.tensor = shard.tensor.clone().detach_()
        self._validate_state_dict_contents(model, state_dict, state_dict_rank0_and_offload)
        _zero_model(model)

        # Ensure checkpointed params have the full param dtype
        for tensor in state_dict.values():
            self.assertEqual(tensor.dtype, torch.float32)

        # Load state_dict into zeroed model
        if state_dict_rank0_and_offload:
            # Broadcast the state dict and move it back to GPU in
            # preparation for loading.
            state_dict = self._broadcast_state_dict(state_dict)
            for key in state_dict.keys():
                state_dict[key] = state_dict[key].cuda()

        with FSDP.state_dict_type(model, STATE_DICT_MAPPING[state_dict_type]):
            model.load_state_dict(state_dict, strict=True)
        loaded_params = get_full_params(model)
        self.assertEqual(loaded_params, trained_params)

    def _initialize_model(
        self,
        wrap_fsdp: bool,
        wrap_ddp: bool = True,
        register_buffers: bool = False,
    ):
        # keep everything deterministic for input data
        torch.manual_seed(0)

        model = Model(wrap_fsdp, register_buffers=register_buffers).cuda()
        if wrap_fsdp:
            model = FSDP(model)
        elif wrap_ddp:
            model = DistributedDataParallel(model, device_ids=[self.rank])
        return model

    @staticmethod
    def _state_dict(model: Module, state_dict_type: str):
        try:
            enum_val = STATE_DICT_MAPPING[state_dict_type]
        except KeyError:
            raise ValueError(f"No state_dict type for {state_dict_type}")

        with FSDP.state_dict_type(model, enum_val):
            return model.state_dict()

    @staticmethod
    def _load_state_dict(
        model: Module, state_dict_type: str, state_dict: Dict[str, Any]
    ):
        try:
            enum_val = STATE_DICT_MAPPING[state_dict_type]
        except KeyError:
            raise ValueError(f"No state_dict for {state_dict_type}")

        with FSDP.state_dict_type(model, enum_val):
            return model.load_state_dict(state_dict, strict=True)

    def _dist_train(
        self, wrap_fsdp: bool, state_dict_type: str = "", move_to_cpu: bool = False
    ):
        # TODO: Move this test to common_fsdp.
        model = self._initialize_model(wrap_fsdp)
        optim = SGD(model.parameters(), lr=0.1)

        in_data = torch.rand(64, 4, requires_grad=True, device=torch.device("cuda"))
        for _ in range(3):
            out = model(in_data)
            out.sum().backward()
            optim.step()
            optim.zero_grad()

        if wrap_fsdp:
            blank_model = FSDP(Model(True).cuda())
            _zero_model(blank_model)
            state_dict = self._state_dict(model, state_dict_type)
            if move_to_cpu:
                for key in list(state_dict.keys()):
                    tensor = state_dict[key]
                    if isinstance(tensor, torch.Tensor):
                        state_dict[key] = tensor.cpu()
                    else:
                        shards = tensor.local_shards()
                        if shards:
                            shards[0].tensor = shards[0].tensor.cpu()

            self._load_state_dict(blank_model, state_dict_type, state_dict)
            return get_full_params(blank_model)
        else:
            return list(model.parameters())

    @skip_if_lt_x_gpu(2)
    @parametrize("state_dict_type", _SUPPORTED_STATE_DICT_IMPLS)
    def test_state_dict_save_load_flow(self, state_dict_type):
        for move_to_cpu in [True, False]:
            with self.subTest(move_to_cpu=move_to_cpu):
                fsdp_params = self._dist_train(
                    wrap_fsdp=True, state_dict_type=state_dict_type, move_to_cpu=move_to_cpu,
                )
                ddp_params = self._dist_train(wrap_fsdp=False)
                self.assertEqual(ddp_params, fsdp_params)

    @skip_if_lt_x_gpu(2)
    @parametrize("state_dict_type", _SUPPORTED_STATE_DICT_IMPLS)
    def test_fsdp_state_dict_keys(self, state_dict_type):
        state_dict = self._state_dict(self._initialize_model(True), state_dict_type)
        if state_dict_type == "local_state_dict":
            self.assertEqual(set(["flat_param", "inner.flat_param"]), state_dict.keys())
        elif state_dict_type in ("state_dict", "sharded_state_dict"):
            # Keys should match local model.
            local_model = self._initialize_model(wrap_fsdp=False, wrap_ddp=False)
            local_keys = local_model.state_dict().keys()
            self.assertEqual(state_dict.keys(), local_keys)
        else:
            raise NotImplementedError(f"No test for {state_dict_type}!")

    @skip_if_lt_x_gpu(2)
    @parametrize("state_dict_type", _UNFLATTENED_STATE_DICT_IMPLS)
    @parametrize("state_dict_rank0_and_offload", [True, False])
    @parametrize("fsdp_root", [True, False])
    def test_state_dict_load_into_local_module(
        self, state_dict_type, state_dict_rank0_and_offload, fsdp_root,
    ):
        """
        Tests that FSDP's state_dict can be loaded into a local model.
        """
        if state_dict_rank0_and_offload and state_dict_type != "state_dict":
            return
        if not fsdp_root:
            model = self._get_non_fsdp_root_module()
        else:
            model = self._initialize_model(wrap_fsdp=True, register_buffers=True)
        optim = SGD(model.parameters(), lr=0.1)
        if not fsdp_root:
            in_data = torch.randn(1, 10, requires_grad=True, device=torch.device("cuda"))
        else:
            in_data = torch.rand(64, 4, requires_grad=True, device=torch.device("cuda"))
        for _ in range(3):
            out = model(in_data)
            out.sum().backward()
            optim.step()
            optim.zero_grad()

        with FullyShardedDataParallel.summon_full_params(model):
            fsdp_params = deepcopy(list(model.parameters()))

        # get FSDP state_dict. Note that by default we return full_state_dict.
        sd_mgr = self._get_state_dict_mgr(
            model, state_dict_type, state_dict_rank0_and_offload
        )
        with sd_mgr:
            fsdp_state_dict = model.state_dict()

        ignore_keys = [k for k in fsdp_state_dict.keys() if NON_ROOT_FSDP_PREFIX in k]
        self._validate_state_dict_contents(
            model, fsdp_state_dict, state_dict_rank0_and_offload, ignore_keys=ignore_keys,
        )
        # Create zeroed local model
        if not fsdp_root:
            blank_local_model = self._get_non_fsdp_root_module(wrap=False)
        else:
            blank_local_model = self._initialize_model(
                wrap_fsdp=False, wrap_ddp=False, register_buffers=True
            )

        # Nothing should be FSDP
        for mod in blank_local_model.modules():
            self.assertFalse(isinstance(mod, FSDP))

        for param in blank_local_model.parameters():
            with torch.no_grad():
                param.zero_()

        fsdp_state_dict = _gather_state_dict(fsdp_state_dict)

        # Load fsdp's full state dict into the local and verify params are as
        # expected.
        if state_dict_rank0_and_offload:
            # Broadcast + CUDA state_dict
            if not isinstance(model, FSDP):
                # Some portions of the model on rank 0 might not be on CPU,
                # move everything to CPU to avoid running into
                # https://github.com/pytorch/pytorch/issues/77113.
                for k, t in fsdp_state_dict.items():
                    if t.device != torch.device("cpu"):
                        fsdp_state_dict[k] = t.cpu()
            fsdp_state_dict = self._broadcast_state_dict(fsdp_state_dict)
            for key in fsdp_state_dict.keys():
                fsdp_state_dict[key] = fsdp_state_dict[key].cuda()

        # if self.rank == 0:
        blank_local_model.load_state_dict(fsdp_state_dict, strict=True)
        local_params = list(blank_local_model.parameters())
        for fsdp_param, local_param in zip(fsdp_params, local_params):
            self.assertEqual(fsdp_param, local_param)

    @skip_if_lt_x_gpu(2)
    @parametrize("state_dict_type", _SUPPORTED_STATE_DICT_IMPLS)
    @parametrize("double_nest", [True])
    def test_state_dict_skip_module(self, state_dict_type, double_nest):
        torch.cuda.set_device(self.rank)

        def _create_module(wrap_fsdp=True):
            LINEAR_SKIP = "linear_skip"
            ctx = enable_wrap(wrapper_cls=FSDP) if wrap_fsdp else suppress()
            with ctx:
                module = SkipModel(double_nest=double_nest)
                # Full name of linear_skip param tensors in SkipModel, as would be
                # stored in checkpoint.
                linear_skip_tensor_names = [
                    k
                    for k in dict(module.named_parameters()).keys()
                    if LINEAR_SKIP in k
                ]
                # skip SkipModule
                linear_skip = getattr(module, LINEAR_SKIP)
                delattr(module, LINEAR_SKIP)
                # Wrap FSDP
                fsdp = wrap(module)
                # reattach
                setattr(module, LINEAR_SKIP, linear_skip)
                return fsdp, linear_skip_tensor_names

        fsdp, linear_skip_tensor_names = _create_module()
        # Run a forward pass
        inp = torch.randn((1, 10), device=torch.cuda.current_device())
        loss = fsdp(inp)
        loss.sum().backward()

        with FSDP.state_dict_type(fsdp, STATE_DICT_MAPPING[state_dict_type]):
            state_dict = fsdp.state_dict()
        if self.rank == 0 and state_dict_type != "local_state_dict":
            sd_keys = list(state_dict.keys())
            expected = list(SkipModel(double_nest=False).state_dict().keys())
            self.assertEqual(sorted(sd_keys), sorted(expected))
            # TODO: parameters in linear_skip_tensor_names should not be handled
            # by FSDP.state_dict(). Have a check once this is implemented in
            # FSDP.state_dict().

        # Check that it can be loaded into FSDP.
        new_fsdp, _ = _create_module()
        _zero_model(new_fsdp)
        for (p1, p2) in zip(fsdp.parameters(), new_fsdp.parameters()):
            self.assertNotEqual(p1, p2)
        with FSDP.state_dict_type(new_fsdp, STATE_DICT_MAPPING[state_dict_type]):
            if state_dict_type != "local_state_dict":
                # FlatParameter has not supported deepcopy yet.
                state_dict = deepcopy(state_dict)
            new_fsdp.load_state_dict(state_dict, strict=True)
        for (p1, p2) in zip(fsdp.parameters(), new_fsdp.parameters()):
            self.assertEqual(p1, p2)

        # Test that the checkpoint can be loaded into a local model.
        local, _ = _create_module(wrap_fsdp=False)
        for param in local.parameters():
            with torch.no_grad():
                param.zero_()

        with fsdp.summon_full_params(fsdp):
            for (p1, p2) in zip(fsdp.parameters(), local.parameters()):
                self.assertNotEqual(p1, p2)

        if state_dict_type == "local_state_dict":
            return
        state_dict = _gather_state_dict(state_dict)
        with fsdp.summon_full_params(fsdp):
            if self.rank == 0:
                local.load_state_dict(state_dict, strict=True)
                for (p1, p2) in zip(fsdp.parameters(), local.parameters()):
                    self.assertEqual(p1, p2)

    @skip_if_lt_x_gpu(2)
    def test_wrong_state_dict_config(self):
        model = FSDP(Model(wrap_fsdp=True).cuda())
        with self.assertRaisesRegex(RuntimeError, "Expected state_dict_config of type"):
            with model.state_dict_type(
                model, StateDictType.FULL_STATE_DICT, LocalStateDictConfig()
            ):
                pass

    @skip_if_lt_x_gpu(2)
    @parametrize("state_dict_type", _UNFLATTENED_STATE_DICT_IMPLS)
    @parametrize("prefix", [True, False])
    @parametrize("ignore_inner", [True, False])
    def test_state_dict_with_ignored_modules(self, state_dict_type, prefix, ignore_inner):
        # Initialize an FSDP-wrapped model with an ignored module that includes
        # both parameters and a buffer
        model = Model(wrap_fsdp=True, register_buffers=True, ignore_inner=ignore_inner).cuda()
        ignored_modules = [model.outer]
        ignored_tensor_to_tensor_name = {
            model.outer.bias: "outer.bias",
            model.outer.weight: "outer.weight",
        }
        if ignore_inner:
            ignored_tensor_to_tensor_name = {
                **ignored_tensor_to_tensor_name,
                model.inner.bias: "inner.bias",
                model.inner.weight: "inner.weight",
            }
        # Note that when model.inner is not ignored this test also ensures
        # non-ignored buffers are not cloned.
        buffer_to_buffer_name = {
            model.inner.buffer: "inner.buffer", model.outer.buffer: "outer.buffer",
        }
        fsdp_model = FSDP(model, ignored_modules=ignored_modules)
        prefix_str = "foo." if prefix else ""
        with FSDP.state_dict_type(fsdp_model, STATE_DICT_MAPPING[state_dict_type]):
            sd1 = _gather_state_dict(fsdp_model.state_dict(prefix=prefix_str))
        with FSDP.summon_full_params(fsdp_model):
            fsdp_params = deepcopy(list(fsdp_model.parameters()))
        # Check that the ignored parameters and all buffers are not cloned
        for tensor, tensor_name in {
            **ignored_tensor_to_tensor_name,
            **buffer_to_buffer_name,
        }.items():
            prefixed_tensor_name = f"{prefix_str}{tensor_name}"
            self.assertTrue(prefixed_tensor_name in sd1)
            self.assertEqual(tensor.data_ptr(), sd1[prefixed_tensor_name].data_ptr(), f"{prefixed_tensor_name}")
        # Check that the state dict can be loaded into a non-wrapped version of
        # the model
        nonwrapped_model = Model(wrap_fsdp=False, register_buffers=True).cuda()
        for param in nonwrapped_model.parameters():
            with torch.no_grad():
                param.zero_()

        to_load = {k[len(prefix_str):] : v for k, v in sd1.items()}
        nonwrapped_model.load_state_dict(to_load, strict=True)
        local_params = list(nonwrapped_model.parameters())
        for fsdp_param, local_param in zip(fsdp_params, local_params):
            self.assertEqual(fsdp_param, local_param)
        # Check that if we save a state dict again, the ignored parameters and
        # buffer still have the same data pointer
        with FSDP.state_dict_type(fsdp_model, STATE_DICT_MAPPING[state_dict_type]):
            sd2 = fsdp_model.state_dict(prefix=prefix_str)
        for tensor, tensor_name in {
            **ignored_tensor_to_tensor_name,
            **buffer_to_buffer_name,
        }.items():
            prefixed_tensor_name = f"{prefix_str}{tensor_name}"
            self.assertTrue(prefixed_tensor_name in sd2)
            self.assertEqual(tensor.data_ptr(), sd2[prefixed_tensor_name].data_ptr())
            self.assertEqual(sd1[prefixed_tensor_name].data_ptr(), sd2[prefixed_tensor_name].data_ptr())

    @skip_if_lt_x_gpu(2)
    def test_state_dict_type(self):
        module = SkipModel(double_nest=True)
        with enable_wrap(wrapper_cls=FSDP):
            fsdp = wrap(module)
        with FSDP.state_dict_type(fsdp, StateDictType.LOCAL_STATE_DICT):
            pass
        for module in FSDP.fsdp_modules(fsdp):
            self.assertEqual(module._state_dict_type, StateDictType.FULL_STATE_DICT)


instantiate_parametrized_tests(TestFSDPStateDict)

if __name__ == "__main__":
    run_tests()<|MERGE_RESOLUTION|>--- conflicted
+++ resolved
@@ -234,7 +234,6 @@
                 self._compare_models(model, model_new, self.assertEqual)
 
     @skip_if_lt_x_gpu(2)
-<<<<<<< HEAD
     @parametrize("state_dict_type", _SUPPORTED_STATE_DICT_IMPLS)
     def test_state_dict_with_shared_parameters(self, state_dict_type):
         auto_wrap_policy = partial(
@@ -252,10 +251,6 @@
         )
 
         fsdp_model = model_creator()
-        for tensor in itertools.chain(fsdp_model.parameters(), fsdp_model.buffers()):
-            if torch.count_nonzero(tensor) == 0:
-                with torch.no_grad():
-                    tensor.add_(torch.tensor(1, dtype=tensor.dtype, device=tensor.device))
         with self._get_state_dict_mgr(fsdp_model, state_dict_type, False):
             state_dict = fsdp_model.state_dict()
 
@@ -265,11 +260,8 @@
             new_model.load_state_dict(state_dict)
 
     @skip_if_lt_x_gpu(2)
-    def test_state_dict_rank0_offload_save_load_flow(self):
-=======
     @parametrize("use_orig_params", [False, True])
     def test_state_dict_rank0_offload_save_load_flow(self, use_orig_params: bool):
->>>>>>> 918c223a
         """Tests saving a model checkpoint only on rank 0 and loading it only
         on rank 0 with ``sync_module_states=True`` to emulate the workflow to
         avoid redundant CPU memory usage."""
