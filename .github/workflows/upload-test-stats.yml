--- conflicted
+++ resolved
@@ -2,11 +2,7 @@
 
 on:
   workflow_run:
-<<<<<<< HEAD
-    workflows: [pull, trunk, periodic, inductor, inductor-A100-perf-nightly]
-=======
     workflows: [pull, trunk, periodic, inductor]
->>>>>>> a148e893
     types:
       - completed
 
