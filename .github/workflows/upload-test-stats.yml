name: Upload test stats

on:
  workflow_run:
    workflows: [pull, trunk, periodic]
    types:
      - completed

jobs:
  upload-test-stats:
    if: github.event.workflow_run.conclusion == 'success' || github.event.workflow_run.conclusion == 'failure'
    runs-on: [self-hosted, linux.2xlarge]
    name: Upload test stats for ${{ github.event.workflow_run.id }}, attempt ${{ github.event.workflow_run.run_attempt }}

    steps:
      - name: Print workflow information
        env:
          TRIGGERING_WORKFLOW: ${{ toJSON(github.event.workflow_run) }}
        run: echo "${TRIGGERING_WORKFLOW}"

      - name: Checkout PyTorch
        uses: pytorch/pytorch/.github/actions/checkout-pytorch@master

      - run: |
          pip install requests==2.26
          pip install rockset==0.8.3
          pip install boto3==1.19.12
          pip install six==1.16.0

      - name: Upload test stats
        env:
          ROCKSET_API_KEY: ${{ secrets.ROCKSET_API_KEY }}
          GITHUB_TOKEN: ${{ secrets.GITHUB_TOKEN }}
          WORKFLOW_RUN_ID: ${{ github.event.workflow_run.id }}
<<<<<<< HEAD
        run: python tools/stats/upload_test_stats.py --workflow-run-id "${WORKFLOW_RUN_ID}"
=======
          WORKFLOW_RUN_ATTEMPT: ${{ github.event.workflow_run.run_attempt }}
          WORKFLOW_URL: ${{ github.event.workflow_run.html_url }}
        run: |
          echo "${WORKFLOW_URL}"
          python3 -m tools.stats.upload_test_stats --workflow-run-id "${WORKFLOW_RUN_ID}" --workflow-run-attempt "${WORKFLOW_RUN_ATTEMPT}"
          python3 -m tools.stats.upload_sccache_stats --workflow-run-id "${WORKFLOW_RUN_ID}" --workflow-run-attempt "${WORKFLOW_RUN_ATTEMPT}"

  check-api-rate:
    if: ${{ always() }}
    runs-on: [self-hosted, linux.2xlarge]
    continue-on-error: true
    steps:
      - name: Get our GITHUB_TOKEN API limit usage
        env:
          GITHUB_TOKEN: ${{ secrets.GITHUB_TOKEN }}
        run: |
          curl -H "Accept: application/vnd.github.v3+json" -H "Authorization: token $GITHUB_TOKEN" https://api.github.com/rate_limit
>>>>>>> 61305cd6
<|MERGE_RESOLUTION|>--- conflicted
+++ resolved
@@ -22,19 +22,16 @@
         uses: pytorch/pytorch/.github/actions/checkout-pytorch@master
 
       - run: |
-          pip install requests==2.26
-          pip install rockset==0.8.3
-          pip install boto3==1.19.12
-          pip install six==1.16.0
+          pip3 install requests==2.26
+          pip3 install rockset==0.8.3
+          pip3 install boto3==1.19.12
+          pip3 install six==1.16.0
 
       - name: Upload test stats
         env:
           ROCKSET_API_KEY: ${{ secrets.ROCKSET_API_KEY }}
           GITHUB_TOKEN: ${{ secrets.GITHUB_TOKEN }}
           WORKFLOW_RUN_ID: ${{ github.event.workflow_run.id }}
-<<<<<<< HEAD
-        run: python tools/stats/upload_test_stats.py --workflow-run-id "${WORKFLOW_RUN_ID}"
-=======
           WORKFLOW_RUN_ATTEMPT: ${{ github.event.workflow_run.run_attempt }}
           WORKFLOW_URL: ${{ github.event.workflow_run.html_url }}
         run: |
@@ -51,5 +48,4 @@
         env:
           GITHUB_TOKEN: ${{ secrets.GITHUB_TOKEN }}
         run: |
-          curl -H "Accept: application/vnd.github.v3+json" -H "Authorization: token $GITHUB_TOKEN" https://api.github.com/rate_limit
->>>>>>> 61305cd6
+          curl -H "Accept: application/vnd.github.v3+json" -H "Authorization: token $GITHUB_TOKEN" https://api.github.com/rate_limit