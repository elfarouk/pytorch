--- conflicted
+++ resolved
@@ -1164,7 +1164,6 @@
     keep_inference_input_mutations: bool
 
 def aot_dispatch_base(flat_fn, flat_args: List[Tensor], aot_config: AOTConfig):
-<<<<<<< HEAD
     _fw_metadata, _out = run_functionalized_fw_and_collect_metadata(
         flat_fn,
         keep_input_mutations=aot_config.keep_inference_input_mutations,
@@ -1175,7 +1174,7 @@
     _input_info = _fw_metadata.input_info
 
     flat_args_with_views_handled, _synthetic_base_info = merge_view_inputs(
-        flat_args, _input_info
+        flat_args, _input_info, is_inference=True, is_runtime=False
     )
     # aot_dispatch_base requires functionalization, but doesn't need to handle as many cases as the autograd case.
     # The cases that aot_dispatch_base doesn't need to handle include:
@@ -1203,12 +1202,6 @@
         fw_module.graph.eliminate_dead_code()
         fw_module.recompile()
 
-=======
-    # flat_args is used by make_fx and aot_config.fw_compiler
-    # clone flat_args to avoid flat_args shape changed by inplace ops (unsqueeze_)
-    tmp_flat_args = [torch._prims_common.clone_preserve_strides(x) for x in flat_args]
-    fw_module = make_fx(flat_fn, aot_config.decompositions)(*tmp_flat_args)
->>>>>>> 43479948
     if config.debug_graphs:
         log.debug(f"====== Forward (only) graph {aot_config.aot_id} ======")
         log.debug(fw_module.print_readable(print_output=False))
@@ -1217,7 +1210,7 @@
     context = disable_autocast_manager if disable_amp else nullcontext
 
     with context(), track_graph_compiling(aot_config, "inference"):
-        compiled_fw = aot_config.fw_compiler(fw_module, flat_args)
+        compiled_fw = aot_config.fw_compiler(fw_module, flat_args_with_views_handled)
 
     metadata_ = CompiledRuntimeMetadata(
         synthetic_base_info=_synthetic_base_info,
@@ -1341,7 +1334,14 @@
 #   c_base = torch.Tensor(c.storage())
 #   f(c_base, b_base, a, d)
 def merge_view_inputs(
-    fwd_inputs: List[Any], mutated_input_info: List[InputAliasInfo]
+    fwd_inputs: List[Any], mutated_input_info: List[InputAliasInfo],
+    *,
+    # The autograd case currently has more restrictions than the inference case.
+    is_inference: bool,
+    # We should consider refactoring, but today, this function is used merge aliased inputs
+    # into synthetic bases both at runtime (when we have real tensors), and at compile time
+    # (when we have fake tensors)
+    is_runtime: bool
 ) -> Tuple[List[Any], Optional[List[Union[int, Tuple[int, torch.Tensor]]]]]:
     assert len(fwd_inputs) == len(mutated_input_info)
     storage_ref_to_idx: Dict[StorageWeakRef, List[int]] = collections.defaultdict(list)
@@ -1379,9 +1379,10 @@
             view2 = fwd_inputs[idx2]
             # The "inputs that are aliased but have different differentiable bases" case
             # is more complicated and hopefully pretty rare. Not currently handled.
-            assert are_differentiable_views(
-                view1, view2
-            ), "aot_autograd() does not yet handle non-differentiable view input mutations."
+            if not is_inference:
+                assert are_differentiable_views(
+                    view1, view2
+                ), "aot_autograd() does not yet handle non-differentiable view input mutations."
             # Regenerating views when reinterpreting complex / real tensors seems non-trivial,
             # not handling for now
             assert same_dtype_views(
@@ -1399,7 +1400,37 @@
             # Case where none of the aliases have a ._base
             # we generate a synthetic base without gradients, and generate views off of it
             example_idx = aliased_input_indices[0]
-            synthetic_base = torch.Tensor(fwd_inputs[example_idx].untyped_storage())
+            if is_runtime:
+                # Wondering when we hit this case? a known example is when compiling
+                # the optimizer step, where the parameters came from an LSTM module.
+                # LSTM performs weight packing, so weights are views from a shared buffer.
+                # NOTE: There is one case where this is unsafe:
+                # torch.Tensor(storage) will ALWAYS create a 1D tensor, which is not necessarily
+                # the same shape as the "actual" base that the tensor came from.
+                # For the most part this is fine, because we always use as_strided()
+                # to generate the original aliased inputs again.
+                # If we were to use view-replay though, this could cause the aliased views
+                # to have incorrect sizes.
+                example_alias = fwd_inputs[example_idx]
+                # We don't actually have a convenient way of going from storage -> tensor,
+                # So using set_() here (we suffer some minor overhead, but this case is rare).
+                synthetic_base = torch.empty((), dtype=example_alias.dtype, device=example_alias.device)
+                synthetic_base.set_(example_alias.untyped_storage())
+            else:
+                # Construct a FakeTensor synthetic base, given any of our FakeTensor aliases.
+                # (Assuming that all our aliases share the same FakeTensorMode, which should
+                # generally be true)
+                curr_aliased_inp = fwd_inputs[example_idx]
+                # We need to hardcode that the synthetic base we're creating here is a FakeTensor.
+                # We should also be guaranteed that torch_dispatch subclasses have been desugared
+                # by the time we get here (through AOTDispatch).
+                assert isinstance(curr_aliased_inp, FakeTensor)
+                curr_fake_mode = curr_aliased_inp.fake_mode
+                # Hack: we can't construct a FakeTensor directly from a storage,
+                # so just plumb the storage through a temporary real tensor.
+                synthetic_base_dummy = torch.Tensor(fwd_inputs[example_idx].untyped_storage())
+                synthetic_base_ = curr_fake_mode.from_tensor(synthetic_base_dummy)
+                synthetic_base = synthetic_base_.to(device=curr_aliased_inp.device)
         else:
             # Case where all of the aliases require gradients, and have the same _base.
             synthetic_base = non_none_bases[0]
@@ -1805,7 +1836,8 @@
             # that replace the views. The input views are regenerated manually in the compiled function.
             # TODO: think harder about what happens if (a view of) one of these mutated input views is ALSO returned
             new_inputs, metadata = merge_view_inputs(
-                args, runtime_metadata.fw_metadata.input_info
+                args, runtime_metadata.fw_metadata.input_info, is_inference=not trace_joint,
+                is_runtime=True
             )
             # We're just re-running the original-args-to-synthetic-base transformation
             # that we ran during compilation.
@@ -1979,7 +2011,8 @@
     # When that happens, we replace the aliased inputs with a synthetic base, and in the traced forward
     # we later generate the input views
     flat_args_with_views_handled, _synthetic_base_info = merge_view_inputs(
-        flat_args, _fw_metadata.input_info
+        flat_args, _fw_metadata.input_info, is_inference=False,
+        is_runtime=False
     )
 
     # pre-compute, so we can bail out quickly in the hotpath
