import torch
from torch._ops import PyOperator
from torch._C._functorch import TransformType
from torch._functorch.utils import enable_autograd_function
import torch.utils._pytree as pytree
from torch._C._functorch import (
    _wrap_for_grad,
    _unwrap_for_grad,
)
from torch._functorch.vmap import (
    wrap_batched,
    unwrap_batched,
    vmap,
)
from torch.autograd.forward_ad import _set_fwd_grad_enabled
from typing import NamedTuple

# autograd.Function technically runs before the regular PyTorch dispatcher.
# This is how features like autocast and torch_dispatch (e.g. PythonTLSSnapshot)
# work with it. One day we might decide to change this, but until then,
# we need to give the illusion that autograd.Function runs before those things.
#
# We do this by using creating a custom PyOperator that only functorch
# dispatches specially.
class CustomFunctionPyOperator(PyOperator):
    def __init__(self):
        super().__init__('custom_function_call')

    def __call__(self, *args, **kwargs):
        # When custom_function_call is done dispatching through functorch,
        # it should just invoke the autograd.Function. This is consistent
        # with the autograd.Function behavior of being invoked before the
        # PyTorch dispatcher.
        #
        # This will lead us into trouble later down the line, but this is
        # pre-existing. There is an invariant that a function traced by
        # make_fx should have the same behavior when provided the same
        # Tensor. However, make_fx sees autograd.Function as a composite
        # (because autograd.Function happens before the Python dispatch key)
        # and only traces the forward pass.
        if torch._C._are_functorch_transforms_active():
            return super().__call__(*args, **kwargs)
        autograd_function = args[0]
        return autograd_function.apply(*args[1:], **kwargs)


# "custom_function_call"
# This is the mechanism for an autograd.Function that works with functorch transforms.
# It wraps an autograd.Function; interactions with functorch transforms are defined
# via PyDispatcher and PyOperator rather than through the traditional PyTorch
# dispatcher.
custom_function_call = CustomFunctionPyOperator()


# The grad rule for custom_function_call is to construct a new _SingleLevelFunction
# (autograd.Function that only works with a single layer (level) of functorch) that:
# - unwraps the inputs
# - redispatches to custom_function_call
# - wraps the outputs
# and whose backward pass calls the original autograd.Function's backward.
#
# Why do we need to redispatch to custom_function_call?
# -----------------------------------------------------
# This is consistent with how ATen operators work with functorch's grad transform:
# they always redispatch to the original operator.
# Consider torch.sin, and let's say we do grad0(grad1(torch.sin))(x)
#
# grad1 will:
# - set up the autograd graph
# - unwrap the inputs
# - redispatch to at::sin (*)
# - rewrap the outputs on the return
#
# On the redispatch in (*), grad0 will:
# - set up the autograd graph
# - unwrap the inputs
# - redispatch to at::sin
# - rewrap the outputs on the return
#
# To "set up the autograd graph", we generate a _SingleLevelFunction
# and apply it.
@custom_function_call.py_impl(TransformType.Grad)
@custom_function_call.py_impl(TransformType.Jvp)
def custom_function_call_grad(interpreter, autograd_function, *operands):
    Generated = generate_single_level_function(interpreter, autograd_function)
    with enable_autograd_function():
        flat_out = Generated.apply(*operands)
    return flat_out


def generate_single_level_function(interpreter, autograd_function):
    level = interpreter.level()

    def forward(*operands):
        unwrapped_operands = pytree.tree_map_only(
            torch.Tensor,
            lambda x: _unwrap_for_grad(x, level),
            operands)
        # Both enable_grad() and _set_fwd_grad_enabled() are necessary no matter
        # the transform. _SingleLevelFunction will turn off both fwd and bwd
        # gradient computation and we need to turn it back on here.
        with torch.enable_grad(), _set_fwd_grad_enabled(True), interpreter.lower():
            output = custom_function_call(autograd_function, *unwrapped_operands)

        return pytree.tree_map_only(
            torch.Tensor,
            lambda x: _wrap_for_grad(x, level),
            output)

    def setup_context(ctx, outputs, *operands):
        ctx.mark_dirty = mark_dirty_error
        return autograd_function.setup_context(ctx, outputs, *operands)

    # backward is only used if the transform is TransformType.Grad
    def backward(ctx, *grads):
        result = autograd_function.backward(ctx, *grads)
        return result

    # jvp is only used if the transform is TransformType.Jvp
    def jvp(ctx, *tangents):
        result = autograd_function.jvp(ctx, *tangents)
        return result

    # This is the sequence of magic words to dynamically generate a Subclass with
    # a given name. A Tensor's .grad_fn field has a class name that is the original
    # autograd.Function's name + Backward, so we do this to generate some
    # meaningful name.
    name = f'{autograd_function.__name__}Generated'
    Generated = type(
        name,
        (torch.autograd.function._SingleLevelFunction,),
        {
            'forward': staticmethod(forward),
            'backward': staticmethod(backward),
            'jvp': staticmethod(jvp),
            'setup_context': staticmethod(setup_context),
        },
    )
    return Generated


# https://github.com/pytorch/pytorch/issues/90225
# If an input was marked as dirty, and the autograd.Function returns the input
# from the forward, then the grad rule for custom_function_call must also
# return the corresponding input from the forward() of the Generated autograd.Function
#
# We haven't figured out how to do this yet. One possibility is to rely
# on if the return from the redispatched custom_function_call in Generated.forward
# has the same object id as one of the inputs,
# but https://github.com/pytorch/pytorch/issues/90209 means we cannot rely on
# that property.
def mark_dirty_error(*args, **kwargs):
    raise RuntimeError(
        'NYI: we do not yet support ctx.mark_dirty with functorch transforms. '
        'Please try to avoid modifying inputs to the autograd.Function in-place '
        'by using out-of-place operations or by cloning the inputs. '
        'Please see https://github.com/pytorch/pytorch/issues/90209 for more details'
    )


# NOTE: [functorch vjp and autograd interaction]
# There's an edge case with the functorch vjp and autograd interaction
# that will eventually be fixed by mode-only functorch.
# The TL;DR is that there's no way to unwrap a dead GradTensorWrapper,
# so we (the framework) need to do it manually. Regular PyTorch operators
# automatically do so this is consisent.
#
# class MyExp(torch.autograd.Function):
#     @staticmethod
#     def forward(x):
#         return x.exp()
#
#     @staticmethod
#     def setup_context(ctx, outputs, x):
#         y = outputs
#         ctx.save_for_backward(y)
#
#     @staticmethod
#     def backward(gy):
#         y, = ctx.saved_tensors()
#         return MyMul.apply(gy, y)
#
# x = torch.randn([], requires_grad=True)
# gy = torch.randn([], requires_grad=True)
# _, vjp_fn = vjp(MySin.apply, x)
# result = vjp_fn(gy)
#
# MyMul is an autograd.Function that is not shown here.
# It saves a `y` for backward (since gy requires grad).
#
# in vjp_fn(gy), we get:
# > MyMul.apply(gy, GradTensorWrapper(y, level=dead))
# Because the y that is saved for backward by MyExp is a GradTensorWrapper
# but is now dead since we are outside the vjp context.
#
# PyTorch dispatcher operations, upon seeing a dead GradTensorWrapper,
# will automatically unwrap the GradTensorWrapper when applied.
# But since autograd.Function technically sits above the regular PyTorch
# dispatcher, it doesn't get this treatment. So we manually do
# the unwrapping to be consistent with regular PyTorch dispatcher operations.


class VmapInfo(NamedTuple):
    batch_size: int
    randomness: str


@custom_function_call.py_impl(TransformType.Vmap)
def custom_function_call_vmap(interpreter, autograd_function, *operands):
    if not hasattr(autograd_function, "vmap"):
        # TODO: link docs when they're ready.
        # https://github.com/pytorch/pytorch/issues/90224
        raise RuntimeError(
            f"You tried to vmap over {autograd_function.__name__}, but "
            f"it does not have a vmap rule defined. Please add a vmap "
            f"staticmethod to it.")

    current_level = interpreter.level()
    info = VmapInfo(
        batch_size=interpreter.batch_size(),
        randomness=interpreter.randomness(),
    )
    unwrapped_operands, in_dims = unwrap_batched(operands, current_level)

    # If none of the tensors are batched at the current level, then we skip the
    # current level. This saves the user from needing to handle this case in
    # their vmap staticmethod (and is consistent with our C++ batching rule API)
    if pytree.tree_all(lambda dim: dim is None, in_dims):
        with interpreter.lower():
            return custom_function_call(autograd_function, *operands)

    with interpreter.lower():
        unwrapped_output, out_dims = autograd_function.vmap(info, in_dims, *unwrapped_operands)

    # TODO: raise better error message to the user when they don't follow the API.
    # Should probably mimic the logic of _process_batched_inputs,
    # but that one is hyperspecialized on error messages.
    # https://github.com/pytorch/pytorch/issues/90224
    output = wrap_batched(unwrapped_output, out_dims, current_level)
    return output


@custom_function_call.py_impl(TransformType.Functionalize)
def custom_function_call_functionalize(interpreter, autograd_function, *operands):
    raise RuntimeError("NYI: Functionalize rule for custom_function_call")


# Wraps a ctx object. Forwards all attr accesses to the underlying object
# except for the attrs in _pt_attrs
class WrappedCtx:
    _pt_reserved_attrs = ('_pt_reserved_attrs', '_pt_inner_ctx')

    def __init__(self, ctx):
        if not isinstance(ctx, WrappedCtx):
            reserved_attrs = type(self)._pt_reserved_attrs
            for name in reserved_attrs:
                if not hasattr(ctx, name):
                    continue
                raise RuntimeError(
                    f'PyTorch reserves the {reserved_attrs} field on ctx. '
                    'Please name your fields on ctx something else to avoid name '
                    'collision.')
        self._pt_inner_ctx = ctx

    def __getattr__(self, name):
        return getattr(self._pt_inner_ctx, name)

    def __setattr__(self, name, value):
        if name in type(self)._pt_reserved_attrs:
            self.__dict__[name] = value
            return
        return setattr(self._pt_inner_ctx, name, value)


<<<<<<< HEAD
def reductify_leaf(grad_input, grad_input_bdim, input_bdim, input_shape_without_bdim, batch_size):
    if grad_input is None:
        return None

    if grad_input_bdim is None and input_bdim is None:
        return grad_input

    if grad_input_bdim is not None and input_bdim is None:
        return grad_input.sum(grad_input_bdim)

    # Given a grad_input and input, it is valid for the user to return a
    # grad_input that has a broadcasted shape when compared to the input.
    # In this situation, autograd automatically reduces the grad_input to
    # the shape of the input.
    #
    # However, when input_bdim is not None, we have problems.
    #
    # [example 1]
    # grad_input: Tensor[3, 4], input: Tensor[B, 4]
    # We can expand grad_input to Tensor[B, 3, 4], but that isn't broadcastable
    # from [B, 4].
    #
    # [example 2]
    # grad_input: Tensor[3, B, 4], input: Tensor[B, 4]
    # We can swizzle grad_input to Tensor[B, 3, 4], but that isn't broadcastable
    # from [B, 4].
    #
    # This means that we need to also reduce the grad_input to the shape of the
    # input.
    assert input_bdim is not None

    if grad_input_bdim is None:
        grad_input = grad_input.unsqueeze(input_bdim)
        new_shape = list(grad_input.shape)
        new_shape[input_bdim] = batch_size
        grad_input = grad_input.expand(new_shape)
        grad_input_bdim = input_bdim

    return vmap(torch.Tensor.sum_to_size, in_dims=(grad_input_bdim, None), out_dims=input_bdim)(
        grad_input, input_shape_without_bdim)
=======
# Wraps ctx to create a new ctx object that overrides saved_tensors.
class CtxWithSavedTensors(WrappedCtx):
    _pt_reserved_attrs = ('_pt_new_saved_tensors', *WrappedCtx._pt_reserved_attrs)

    def __init__(self, ctx, new_saved_tensors):
        super().__init__(ctx)
        self._pt_new_saved_tensors = new_saved_tensors

    @property
    def saved_tensors(self):
        return self._pt_new_saved_tensors
>>>>>>> 588fd5da
<|MERGE_RESOLUTION|>--- conflicted
+++ resolved
@@ -272,7 +272,19 @@
         return setattr(self._pt_inner_ctx, name, value)
 
 
-<<<<<<< HEAD
+# Wraps ctx to create a new ctx object that overrides saved_tensors.
+class CtxWithSavedTensors(WrappedCtx):
+    _pt_reserved_attrs = ('_pt_new_saved_tensors', *WrappedCtx._pt_reserved_attrs)
+
+    def __init__(self, ctx, new_saved_tensors):
+        super().__init__(ctx)
+        self._pt_new_saved_tensors = new_saved_tensors
+
+    @property
+    def saved_tensors(self):
+        return self._pt_new_saved_tensors
+
+
 def reductify_leaf(grad_input, grad_input_bdim, input_bdim, input_shape_without_bdim, batch_size):
     if grad_input is None:
         return None
@@ -312,17 +324,4 @@
         grad_input_bdim = input_bdim
 
     return vmap(torch.Tensor.sum_to_size, in_dims=(grad_input_bdim, None), out_dims=input_bdim)(
-        grad_input, input_shape_without_bdim)
-=======
-# Wraps ctx to create a new ctx object that overrides saved_tensors.
-class CtxWithSavedTensors(WrappedCtx):
-    _pt_reserved_attrs = ('_pt_new_saved_tensors', *WrappedCtx._pt_reserved_attrs)
-
-    def __init__(self, ctx, new_saved_tensors):
-        super().__init__(ctx)
-        self._pt_new_saved_tensors = new_saved_tensors
-
-    @property
-    def saved_tensors(self):
-        return self._pt_new_saved_tensors
->>>>>>> 588fd5da
+        grad_input, input_shape_without_bdim)