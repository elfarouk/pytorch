import torch
from torch._ops import PyOperator
from torch._C._functorch import TransformType
from torch._functorch.utils import enable_autograd_function
import torch.utils._pytree as pytree
from torch._C._functorch import (
    _wrap_for_grad,
    _unwrap_for_grad,
    _unwrap_batched,
)
from torch._functorch.vmap import (
    _broadcast_to_and_flatten,
    _create_batched_inputs,
)
from torch.autograd.forward_ad import _set_fwd_grad_enabled
from typing import NamedTuple

# autograd.Function technically runs before the regular PyTorch dispatcher.
# This is how features like autocast and torch_dispatch (e.g. PythonTLSSnapshot)
# work with it. One day we might decide to change this, but until then,
# we need to give the illusion that autograd.Function runs before those things.
#
# We do this by using creating a custom PyOperator that only functorch
# dispatches specially.
class CustomFunctionPyOperator(PyOperator):
    def __init__(self):
        super().__init__('custom_function_call')

    def __call__(self, *args, **kwargs):
        # When custom_function_call is done dispatching through functorch,
        # it should just invoke the autograd.Function. This is consistent
        # with the autograd.Function behavior of being invoked before the
        # PyTorch dispatcher.
        #
        # This will lead us into trouble later down the line, but this is
        # pre-existing. There is an invariant that a function traced by
        # make_fx should have the same behavior when provided the same
        # Tensor. However, make_fx sees autograd.Function as a composite
        # (because autograd.Function happens before the Python dispatch key)
        # and only traces the forward pass.
        if torch._C._are_functorch_transforms_active():
            return super().__call__(*args, **kwargs)
        autograd_function = args[0]
        return autograd_function.apply(*args[1:], **kwargs)


# "custom_function_call"
# This is the mechanism for an autograd.Function that works with functorch transforms.
# It wraps an autograd.Function; interactions with functorch transforms are defined
# via PyDispatcher and PyOperator rather than through the traditional PyTorch
# dispatcher.
custom_function_call = CustomFunctionPyOperator()


# The grad rule for custom_function_call is to construct a new _SingleLevelFunction
# (autograd.Function that only works with a single layer (level) of functorch) that:
# - unwraps the inputs
# - redispatches to custom_function_call
# - wraps the outputs
# and whose backward pass calls the original autograd.Function's backward.
#
# Why do we need to redispatch to custom_function_call?
# -----------------------------------------------------
# This is consistent with how ATen operators work with functorch's grad transform:
# they always redispatch to the original operator.
# Consider torch.sin, and let's say we do grad0(grad1(torch.sin))(x)
#
# grad1 will:
# - set up the autograd graph
# - unwrap the inputs
# - redispatch to at::sin (*)
# - rewrap the outputs on the return
#
# On the redispatch in (*), grad0 will:
# - set up the autograd graph
# - unwrap the inputs
# - redispatch to at::sin
# - rewrap the outputs on the return
#
# To "set up the autograd graph", we generate a _SingleLevelFunction
# and apply it.
@custom_function_call.py_impl(TransformType.Grad)
@custom_function_call.py_impl(TransformType.Jvp)
def custom_function_call_grad(interpreter, autograd_function, *operands):
<<<<<<< HEAD
    Generated = generate_single_level_function(interpreter, autograd_function)
=======
    maybe_interpreter = interpreter
    level = maybe_interpreter.level()

    # TODO: The name of the grad_fn is GeneratedBackward. This isn't a great UX,
    # but in theory functorch users shouldn't be peeking at the grad_fn.
    # We should try to generate a better name for this.
    # https://github.com/pytorch/pytorch/issues/90224
    class Generated(torch.autograd.function._SingleLevelFunction):
        @staticmethod
        def forward(*operands):
            unwrapped_operands = pytree.tree_map_only(
                torch.Tensor,
                lambda x: _unwrap_for_grad(x, level),
                operands)
            # Both enable_grad() and _set_fwd_grad_enabled() are necessary no matter
            # the transform. _SingleLevelFunction will turn off both fwd and bwd
            # gradient computation and we need to turn it back on here.
            with torch.enable_grad(), _set_fwd_grad_enabled(True), maybe_interpreter.lower():
                output = custom_function_call(autograd_function, *unwrapped_operands)

            return pytree.tree_map_only(
                torch.Tensor,
                lambda x: _wrap_for_grad(x, level),
                output)

        @staticmethod
        def setup_context(ctx, outputs, *operands):
            ctx.mark_dirty = mark_dirty_error
            return autograd_function.setup_context(ctx, outputs, *operands)

        # backward is only used if the transform is TransformType.Grad
        @staticmethod
        def backward(ctx, *grads):
            result = autograd_function.backward(ctx, *grads)
            return result

        # jvp is only used if the transform is TransformType.Jvp
        @staticmethod
        def jvp(ctx, *tangents):
            result = autograd_function.jvp(ctx, *tangents)
            return result

>>>>>>> cf212846
    with enable_autograd_function():
        flat_out = Generated.apply(*operands)
    return flat_out


def generate_single_level_function(interpreter, autograd_function):
    level = interpreter.level()

    def forward(*operands):
        unwrapped_operands = pytree.tree_map_only(
            torch.Tensor,
            lambda x: _unwrap_for_grad(x, level),
            operands)
        # Both enable_grad() and _enable_fwd_grad() are necessary no matter
        # the transform. _SingleLevelFunction will turn off both fwd and bwd
        # gradient computation and we need to turn it back on here.
        with torch.enable_grad(), _enable_fwd_grad(), interpreter.lower():
            output = custom_function_call(autograd_function, *unwrapped_operands)

        return pytree.tree_map_only(
            torch.Tensor,
            lambda x: _wrap_for_grad(x, level),
            output)

    def setup_context(ctx, outputs, *operands):
        ctx.mark_dirty = mark_dirty_error
        return autograd_function.setup_context(ctx, outputs, *operands)

    # backward is only used if the transform is TransformType.Grad
    def backward(ctx, *grads):
        result = autograd_function.backward(ctx, *grads)
        return result

    # jvp is only used if the transform is TransformType.Jvp
    def jvp(ctx, *tangents):
        result = autograd_function.jvp(ctx, *tangents)
        return result

    # This is the sequence of magic words to dynamically generate a Subclass with
    # a given name. A Tensor's .grad_fn field has a class name that is the original
    # autograd.Function's name + Backward, so we do this to generate some
    # meaningful name.
    name = f'{autograd_function.__name__}Generated'
    Generated = type(
        name,
        (torch.autograd.function._SingleLevelFunction,),
        {
            'forward': staticmethod(forward),
            'backward': staticmethod(backward),
            'jvp': staticmethod(jvp),
            'setup_context': staticmethod(setup_context),
        },
    )
    return Generated


# https://github.com/pytorch/pytorch/issues/90225
# If an input was marked as dirty, and the autograd.Function returns the input
# from the forward, then the grad rule for custom_function_call must also
# return the corresponding input from the forward() of the Generated autograd.Function
#
# We haven't figured out how to do this yet. One possibility is to rely
# on if the return from the redispatched custom_function_call in Generated.forward
# has the same object id as one of the inputs,
# but https://github.com/pytorch/pytorch/issues/90209 means we cannot rely on
# that property.
def mark_dirty_error(*args, **kwargs):
    raise RuntimeError(
        'NYI: we do not yet support ctx.mark_dirty with functorch transforms. '
        'Please try to avoid modifying inputs to the autograd.Function in-place '
        'by using out-of-place operations or by cloning the inputs. '
        'Please see https://github.com/pytorch/pytorch/issues/90209 for more details'
    )


# NOTE: [functorch vjp and autograd interaction]
# There's an edge case with the functorch vjp and autograd interaction
# that will eventually be fixed by mode-only functorch.
# The TL;DR is that there's no way to unwrap a dead GradTensorWrapper,
# so we (the framework) need to do it manually. Regular PyTorch operators
# automatically do so this is consisent.
#
# class MyExp(torch.autograd.Function):
#     @staticmethod
#     def forward(x):
#         return x.exp()
#
#     @staticmethod
#     def setup_context(ctx, outputs, x):
#         y = outputs
#         ctx.save_for_backward(y)
#
#     @staticmethod
#     def backward(gy):
#         y, = ctx.saved_tensors()
#         return MyMul.apply(gy, y)
#
# x = torch.randn([], requires_grad=True)
# gy = torch.randn([], requires_grad=True)
# _, vjp_fn = vjp(MySin.apply, x)
# result = vjp_fn(gy)
#
# MyMul is an autograd.Function that is not shown here.
# It saves a `y` for backward (since gy requires grad).
#
# in vjp_fn(gy), we get:
# > MyMul.apply(gy, GradTensorWrapper(y, level=dead))
# Because the y that is saved for backward by MyExp is a GradTensorWrapper
# but is now dead since we are outside the vjp context.
#
# PyTorch dispatcher operations, upon seeing a dead GradTensorWrapper,
# will automatically unwrap the GradTensorWrapper when applied.
# But since autograd.Function technically sits above the regular PyTorch
# dispatcher, it doesn't get this treatment. So we manually do
# the unwrapping to be consistent with regular PyTorch dispatcher operations.


class VmapInfo(NamedTuple):
    batch_size: int


@custom_function_call.py_impl(TransformType.Vmap)
def custom_function_call_vmap(interpreter, autograd_function, *operands):
    if not hasattr(autograd_function, "vmap"):
        # TODO: link docs when they're ready.
        # https://github.com/pytorch/pytorch/issues/90224
        raise RuntimeError(
            f"You tried to vmap over {autograd_function.__name__}, but "
            f"it does not have a vmap rule defined. Please add a vmap "
            f"staticmethod to it.")

    current_level = interpreter.level()
    info = VmapInfo(batch_size=interpreter.batch_size())
    unwrapped_operands, in_dims = unwrap_batched(operands, current_level)

    # If none of the tensors are batched at the current level, then we skip the
    # current level. This saves the user from needing to handle this case in
    # their vmap staticmethod (and is consistent with our C++ batching rule API)
    if pytree.tree_all(lambda dim: dim is None, in_dims):
        with interpreter.lower():
            return custom_function_call(autograd_function, *operands)

    with interpreter.lower():
        unwrapped_output, out_dims = autograd_function.vmap(info, in_dims, *unwrapped_operands)

    output = wrap_batched(unwrapped_output, out_dims, current_level)
    return output


def unwrap_batched(args, level):
    flat_args, spec = pytree.tree_flatten(args)
    if len(flat_args) == 0:
        return args, ()
    result = [_unwrap_batched(arg, level) if isinstance(arg, torch.Tensor)
              else (arg, None) for arg in flat_args]
    output, bdims = zip(*result)
    return pytree.tree_unflatten(output, spec), pytree.tree_unflatten(bdims, spec)


def wrap_batched(args, bdims, level):
    # TODO: raise better error message to the user when they don't follow the API.
    # Should probably mimic the logic of _process_batched_inputs,
    # but that one is hyperspecialized on error messages.
    # https://github.com/pytorch/pytorch/issues/90224
    flat_args, spec = pytree.tree_flatten(args)
    flat_bdims = _broadcast_to_and_flatten(bdims, spec)
    assert flat_bdims is not None
    result = _create_batched_inputs(flat_bdims, flat_args, level, spec)
    return result


@custom_function_call.py_impl(TransformType.Functionalize)
def custom_function_call_functionalize(interpreter, autograd_function, *operands):
    raise RuntimeError("NYI: Functionalize rule for custom_function_call")<|MERGE_RESOLUTION|>--- conflicted
+++ resolved
@@ -82,52 +82,7 @@
 @custom_function_call.py_impl(TransformType.Grad)
 @custom_function_call.py_impl(TransformType.Jvp)
 def custom_function_call_grad(interpreter, autograd_function, *operands):
-<<<<<<< HEAD
     Generated = generate_single_level_function(interpreter, autograd_function)
-=======
-    maybe_interpreter = interpreter
-    level = maybe_interpreter.level()
-
-    # TODO: The name of the grad_fn is GeneratedBackward. This isn't a great UX,
-    # but in theory functorch users shouldn't be peeking at the grad_fn.
-    # We should try to generate a better name for this.
-    # https://github.com/pytorch/pytorch/issues/90224
-    class Generated(torch.autograd.function._SingleLevelFunction):
-        @staticmethod
-        def forward(*operands):
-            unwrapped_operands = pytree.tree_map_only(
-                torch.Tensor,
-                lambda x: _unwrap_for_grad(x, level),
-                operands)
-            # Both enable_grad() and _set_fwd_grad_enabled() are necessary no matter
-            # the transform. _SingleLevelFunction will turn off both fwd and bwd
-            # gradient computation and we need to turn it back on here.
-            with torch.enable_grad(), _set_fwd_grad_enabled(True), maybe_interpreter.lower():
-                output = custom_function_call(autograd_function, *unwrapped_operands)
-
-            return pytree.tree_map_only(
-                torch.Tensor,
-                lambda x: _wrap_for_grad(x, level),
-                output)
-
-        @staticmethod
-        def setup_context(ctx, outputs, *operands):
-            ctx.mark_dirty = mark_dirty_error
-            return autograd_function.setup_context(ctx, outputs, *operands)
-
-        # backward is only used if the transform is TransformType.Grad
-        @staticmethod
-        def backward(ctx, *grads):
-            result = autograd_function.backward(ctx, *grads)
-            return result
-
-        # jvp is only used if the transform is TransformType.Jvp
-        @staticmethod
-        def jvp(ctx, *tangents):
-            result = autograd_function.jvp(ctx, *tangents)
-            return result
-
->>>>>>> cf212846
     with enable_autograd_function():
         flat_out = Generated.apply(*operands)
     return flat_out
@@ -141,10 +96,10 @@
             torch.Tensor,
             lambda x: _unwrap_for_grad(x, level),
             operands)
-        # Both enable_grad() and _enable_fwd_grad() are necessary no matter
+        # Both enable_grad() and _set_fwd_grad_enabled() are necessary no matter
         # the transform. _SingleLevelFunction will turn off both fwd and bwd
         # gradient computation and we need to turn it back on here.
-        with torch.enable_grad(), _enable_fwd_grad(), interpreter.lower():
+        with torch.enable_grad(), _set_fwd_grad_enabled(True), interpreter.lower():
             output = custom_function_call(autograd_function, *unwrapped_operands)
 
         return pytree.tree_map_only(
