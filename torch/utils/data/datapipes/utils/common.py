--- conflicted
+++ resolved
@@ -86,12 +86,9 @@
     def __getstate__(self):
         return self.file_obj.__getstate__()
 
-<<<<<<< HEAD
-=======
     def __repr__(self):
         return "StreamWrapper<" + repr(self.file_obj) + ">"
 
->>>>>>> 0b2f68ea
     def __iter__(self):
         return self.file_obj.__iter__()
 
