import torch
import torch.nn.qat as nnqat
import torch.nn.intrinsic as nni
import torch.nn.functional as F

class LinearReLU(nnqat.Linear, nni._FusedModule):
    r"""
    A LinearReLU module fused from Linear and ReLU modules, attached with
    FakeQuantize modules for weight, used in
    quantization aware training.

    We adopt the same interface as :class:`torch.nn.Linear`.

    Similar to `torch.nn.intrinsic.LinearReLU`, with FakeQuantize modules initialized to
    default.

    Attributes:
        weight: fake quant module for weight

    Examples::

        >>> m = nn.qat.LinearReLU(20, 30)
        >>> input = torch.randn(128, 20)
        >>> output = m(input)
        >>> print(output.size())
        torch.Size([128, 30])
    """
    _FLOAT_MODULE = nni.LinearReLU

    def __init__(self, in_features, out_features, bias=True,
                 qconfig=None):
        super(LinearReLU, self).__init__(in_features, out_features, bias, qconfig)

    def forward(self, input):
        return F.relu(F.linear(input, self.weight_fake_quant(self.weight), self.bias))

    @classmethod
    def from_float(cls, mod):
        return super(LinearReLU, cls).from_float(mod)

    def to_float(self):
<<<<<<< HEAD
        linear = torch.nn.Linear(self.in_features, self.out_features)
        linear.weight = torch.nn.Parameter(self.weight.detach())
        linear.bias = None
=======
        linear = torch.nn.Linear(self.in_features, self.out_features, self.bias is not None)
        linear.weight = torch.nn.Parameter(self.weight.detach())
>>>>>>> ba9423aa
        if self.bias is not None:
            linear.bias = torch.nn.Parameter(self.bias.detach())
        relu = torch.nn.ReLU()
        return torch.nn.intrinsic.LinearReLU(linear, relu)<|MERGE_RESOLUTION|>--- conflicted
+++ resolved
@@ -39,14 +39,8 @@
         return super(LinearReLU, cls).from_float(mod)
 
     def to_float(self):
-<<<<<<< HEAD
-        linear = torch.nn.Linear(self.in_features, self.out_features)
-        linear.weight = torch.nn.Parameter(self.weight.detach())
-        linear.bias = None
-=======
         linear = torch.nn.Linear(self.in_features, self.out_features, self.bias is not None)
         linear.weight = torch.nn.Parameter(self.weight.detach())
->>>>>>> ba9423aa
         if self.bias is not None:
             linear.bias = torch.nn.Parameter(self.bias.detach())
         relu = torch.nn.ReLU()
