import builtins
import functools
import inspect
import itertools
import logging
import sys
import textwrap
import time
from io import StringIO

from typing import Any, List
from unittest.mock import patch

import sympy

import torch
from torch._dynamo.testing import rand_strided
from torch._dynamo.utils import counters, identity

from . import config, ir
from .codecache import code_hash, PersistentCache, PyCodeCache

from .codegen.common import IndentedBuffer
from .codegen.triton import config_of, signature_of, texpr, TritonKernel, TritonPrinter

from .utils import do_bench, sympy_dot, sympy_product
from .virtualized import V

log = logging.getLogger(__name__)

# correctness checks struggle with fp16/tf32
VERIFY = False  # dict(atol=1, rtol=0.05)
PRINT_AUTOTUNE = True


class KernelNamespace:
    pass


# these objects are imported from the generated wrapper code
template_kernels = KernelNamespace()
extern_kernels = KernelNamespace()


class TritonTemplateKernel(TritonKernel):
    def __init__(
        self,
        kernel_name,
        input_nodes,
        output_node,
        defines,
        num_stages,
        num_warps,
        grid_fn,
        meta,
        call_sizes,
        use_jit=True,
        prefix_args=0,
        suffix_args=0,
        epilogue_fn=identity,
    ):
        super().__init__(sympy_product(output_node.get_size()), sympy.Integer(1))
        self.input_nodes = input_nodes
        self.output_node = output_node
        self.named_input_nodes = {}
        self.defines = defines
        self.kernel_name = kernel_name
        self.template_mask = None
        self.use_jit = use_jit
        self.num_stages = num_stages
        self.num_warps = num_warps
        self.grid_fn = grid_fn
        self.meta = meta
        self.call_sizes = call_sizes
        # for templates with fixed epilogues
        self.prefix_args = prefix_args
        self.suffix_args = suffix_args
        self.epilogue_fn = epilogue_fn

    def jit_line(self):
        if self.use_jit:
            return "@triton.jit"

        argdefs, _, signature = self.args.python_argdefs()
        triton_meta = {
            "signature": dict(enumerate(map(signature_of, signature))),
            "device": V.graph.scheduler.current_device.index,
            "constants": {},
        }
        triton_meta["configs"] = [config_of(signature)]
        return (
            f"@template(num_stages={self.num_stages}, num_warps={self.num_warps}, meta={triton_meta!r})\n"
            + "@triton.jit"
        )

    def def_kernel(self, *argnames):
        """
        Hook called from template code to generate function def and
        needed args.
        """
        assert all(isinstance(x, str) for x in argnames)
        renames = IndentedBuffer(initial_indent=1)

        named_args = self.input_nodes[
            self.prefix_args : len(self.input_nodes) - self.suffix_args
        ]

        assert len(argnames) == len(named_args), (
            len(argnames),
            len(named_args),
            self.prefix_args,
            len(self.input_nodes),
        )

        for input_node in self.input_nodes[: self.prefix_args]:
            # get args in correct order
            self.args.input(input_node.get_name())

        for name, input_node in zip(argnames, named_args):
            arg_name = f"arg_{name}"
            self.named_input_nodes[name] = input_node
            self.args.input_buffers[input_node.get_name()] = arg_name
            if input_node.get_layout().offset == 0:
                renames.writeline(f"{name} = {arg_name}")
            else:
                offset = texpr(self.rename_indexing(input_node.get_layout().offset))
                renames.writeline(f"{name} = {arg_name} + {offset}")

        for input_node in self.input_nodes[len(self.input_nodes) - self.suffix_args :]:
            # get args in correct order
            self.args.input(input_node.get_name())

        arg_defs, *_ = self.args.python_argdefs()
        return "\n".join(
            [
                "import triton.language as tl",
                "import triton",
                "from torch._inductor.triton_ops.autotune import template",
                "from torch._inductor.utils import instance_descriptor",
                "",
                self.jit_line(),
                f"def {self.kernel_name}({', '.join(arg_defs)}):",
                self.defines,
                renames.getvalue(),
            ]
        )

    def size(self, name: str, index: int):
        """
        Hook called from template code to get the size of an arg.
        Will add needed args to pass it in if it is dynamic.
        """
        assert isinstance(index, int)
        if name is None:
            val = self.output_node.get_size()[index]
        else:
            assert isinstance(name, str)
            val = self.named_input_nodes[name].get_size()[index]
        return texpr(self.rename_indexing(val))

    def stride(self, name, index):
        """
        Hook called from template code to get the stride of an arg.
        Will add needed args to pass it in if it is dynamic.
        """
        assert isinstance(index, int)
        if name is None:
            val = self.output_node.get_stride()[index]
        else:
            assert isinstance(name, str)
            val = self.named_input_nodes[name].get_stride()[index]
        return texpr(self.rename_indexing(val))

    def store_output(self, indices, val, mask):
        """
        Hook called from template code to store the final output
        (if the buffer hasn't been optimized away), then append any
        epilogue fusions.
        """
        assert isinstance(indices, (list, tuple))
        assert isinstance(val, str)
        assert isinstance(mask, str)
        if self.template_mask is None:
            indices = list(map(TritonPrinter.paren, indices))
            index_symbols = [sympy.Symbol(x) for x in indices]
            lengths = [
                V.graph.sizevars.simplify(s) for s in self.output_node.get_size()
            ]
            assert len(indices) == len(lengths)

            # glue to make generated code use same indexing from template
            for name, range_tree_entry in zip(
                indices, self.range_trees[0].construct_entries(lengths)
            ):
                range_tree_entry.set_name(name)
            contiguous_index = sympy_dot(
                ir.FlexibleLayout.contiguous_strides(lengths), index_symbols
            )
            self.body.writeline("xindex = " + texpr(contiguous_index))
            self.range_trees[0].lookup(
                sympy.Integer(1), sympy_product(lengths)
            ).set_name("xindex")
            self.template_mask = mask
            self.template_indices = indices
            output_index = self.output_node.get_layout().make_indexer()(index_symbols)
            if output_index == contiguous_index:
                output_index = sympy.Symbol("xindex")

            epilogue_args = [val]
            for input_node in itertools.chain(
                self.input_nodes[: self.prefix_args],
                self.input_nodes[len(self.input_nodes) - self.suffix_args :],
            ):
                input_node.freeze_layout()
                epilogue_args.append(input_node.make_loader()(index_symbols))

            V.ops.store(
                self.output_node.get_name(),
                output_index,
                self.epilogue_fn(*epilogue_args),
            )
        assert self.template_mask == mask
        self.codegen_body()
        return textwrap.indent(self.body.getvalue(), "    ").strip()

    def make_load(self, name, indices, mask):
        """
        Optional helper called from template code to generate the code
        needed to load from an tensor.
        """
        assert isinstance(indices, (list, tuple))
        assert isinstance(name, str)
        assert isinstance(mask, str)
        stride = self.named_input_nodes[name].get_stride()
        indices = list(map(TritonPrinter.paren, indices))
        assert len(indices) == len(stride)
        index = " + ".join(
            f"{texpr(self.rename_indexing(s))} * {i}" for s, i in zip(stride, indices)
        )
        return f"tl.load({name} + ({index}), {mask})"

    def template_env(self):
        """
        Generate the namespace visible in the template.
        """
        return {
            fn.__name__: fn
            for fn in [
                self.def_kernel,
                self.size,
                self.stride,
                self.store_output,
                self.make_load,
            ]
        }

    def indexing(
        self,
        index: sympy.Expr,
        *,
        copy_shape=None,
        dense_indexing=False,
    ):
        """
        Override the default indexing to use our custom mask and force
        dense indexing.
        """
        result, *mask = super().indexing(
            index,
            dense_indexing=False,
            copy_shape=copy_shape,
            override_mask=self.template_mask,
        )
        result += f" + tl.zeros({self.template_mask}.shape, tl.int32)"
        return (result, *mask)

    def initialize_range_tree(self, pid_cache):
        super().initialize_range_tree(pid_cache)
        # ignore default codegen
        self.body.clear()
        self.indexing_code.clear()

    def call_kernel(self, code, name: str):
        _, call_args, _ = self.args.python_argdefs()

        for i in range(len(call_args)):
            if V.graph.is_unspec_arg(call_args[i]):
                call_args[i] = call_args[i] + ".item()"
        call_args = ", ".join(call_args)

        stream_name = code.write_get_cuda_stream(V.graph.scheduler.current_device.index)

        V.graph.wrapper_code.add_import_once(f"import {self.grid_fn.__module__}")
        meta = V.graph.wrapper_code.add_meta_once(self.meta)

        grid_call = [texpr(V.graph.sizevars.simplify(s)) for s in self.call_sizes] + [
            meta
        ]
        grid_call = (
            f"{self.grid_fn.__module__}.{self.grid_fn.__name__}({', '.join(grid_call)})"
        )
        code.writeline(
            f"{name}.run({call_args}, grid={grid_call}, stream={stream_name})"
        )


@functools.lru_cache(None)
def _jinja2_env():
    try:
        import jinja2

        return jinja2.Environment(
            undefined=jinja2.StrictUndefined,
        )
    except ImportError:
        return None


class TritonTemplate:
    index_counter = itertools.count()
    all_templates = dict()

    @staticmethod
    def _template_from_string(source):
        env = _jinja2_env()
        if env is not None:
            return env.from_string(source)
        return None

    def __init__(self, name: str, grid: Any, source: str, debug=False):
        super().__init__()
        self.name = name
        self.grid = grid
        self.template = self._template_from_string(source)
        assert name not in self.all_templates, "duplicate template name"
        self.all_templates[name] = self
        self.debug = debug

    def generate(
        self,
        input_nodes,
        layout,
        num_stages,
        num_warps,
        prefix_args=0,
        suffix_args=0,
        epilogue_fn=identity,
        **kwargs,
    ):
        assert self.template, "requires jinja2"
        defines = StringIO()
        for name, val in kwargs.items():
            defines.write(f"    {name} : tl.constexpr = {val}\n")
        defines = defines.getvalue()

        fake_out = ir.Buffer("buf_out", layout)
        kernel_name = f"triton_{self.name}"

        kernel_options = dict(
            input_nodes=input_nodes,
            defines=defines,
            num_stages=num_stages,
            num_warps=num_warps,
            grid_fn=self.grid,
            meta=kwargs,
            call_sizes=layout.size,
            prefix_args=prefix_args,
            suffix_args=suffix_args,
            epilogue_fn=epilogue_fn,
        )
        with patch.object(
            V.graph, "get_dtype", self.fake_get_dtype(fake_out)
        ), TritonTemplateKernel(
            kernel_name=kernel_name,
            output_node=fake_out,
            use_jit=True,
            **kernel_options,
        ) as kernel:
            # need to do call render twice to get all the needed args right
            try:
                self.template.render(
                    **kernel.template_env(),
                    **kwargs,
                )
                code = self.template.render(
                    **kernel.template_env(),
                    **kwargs,
                )
            except ZeroDivisionError:
                # TODO(nmacchioni): fix sympy division by zero
                return None
            if self.debug:
                print("Generated Code:\n", code)
            extra = (
                "-".join(
                    [
                        *[
                            f"{kwarg}={repr(kwargs[kwarg])}"
                            for kwarg in sorted(kwargs.keys())
                        ],
                        f"num_stages={num_stages}",
                        f"num_warps={num_warps}",
                    ]
                )
                + "-"
            )
            mod = PyCodeCache.load(code, extra)
            run = getattr(mod, kernel_name).run
            _, call_args, _ = kernel.args.python_argdefs()

        expected_args = [x.get_name() for x in input_nodes] + [fake_out.get_name()]
        # TODO(nmacchioni) fix bug here in CI tests
        # assert list(call_args) == expected_args, (call_args, expected_args)
        if list(call_args) != expected_args:
            return None
        extra_args = V.graph.sizevars.size_hints(
            map(sympy.expand, call_args[len(expected_args) :])
        )
        assert not extra_args, "TODO: dynamic shapes"

        def call(*args, out):
            return run(
                *args,
                out,
                *extra_args,
                grid=self.grid(*out.size(), kwargs),
                num_stages=num_stages,
                num_warps=num_warps,
            )

        call.key = mod.key
        call.__file__ = mod.__file__

        kernel_hash_name = f"triton_{self.name}_{next(self.index_counter)}"
        setattr(template_kernels, kernel_hash_name, call)

        def make_kernel_render(out_node):
            kernel = TritonTemplateKernel(
                kernel_name="KERNEL_NAME",
                output_node=out_node,
                use_jit=False,
                **kernel_options,
            )
            render = functools.partial(
                self.template.render,
                **kernel.template_env(),
                **kwargs,
            )
            return kernel, render

        # create the BenchmarkRequest if we do autotuning in subprocess
        bmreq = None
        if config.autotune_in_subproc:
            from .autotune_process import BenchmarkRequest, TensorMeta

            # the request we will send to sub process to do the benchmarking
            grid = self.grid(*V.graph.sizevars.size_hints(layout.size), kwargs)
            bmreq = BenchmarkRequest(
                module_path=mod.__file__,
                module_cache_key=mod.key,
                kernel_name=kernel_name,
                grid=grid,
                extra_args=extra_args,
                num_stages=num_stages,
                num_warps=num_warps,
                input_tensors=TensorMeta.from_irnodes(input_nodes),
                output_tensor=TensorMeta.from_irnodes(layout),
            )

        return TritonTemplateCaller(
            kernel_hash_name,
            input_nodes,
            layout,
            make_kernel_render,
            extra.strip("-").replace("-", ", "),
            bmreq,
        )

    @staticmethod
    def fake_get_dtype(fake_out):
        _get_dtype_real = V.graph.get_dtype

        def get_dtype(name):
            if name == fake_out.get_name():
                return fake_out.get_dtype()
            return _get_dtype_real(name)

        return get_dtype


class ExternKernelChoice:
    def __init__(self, kernel, cpp_kernel=None, *, name=None, has_out_variant=True):
        super().__init__()
        name = name or kernel.__name__
        assert callable(kernel)
        assert not hasattr(extern_kernels, name), "duplicate extern kernel"
        self.name = name
        self.cpp_kernel = cpp_kernel
        self.has_out_variant = has_out_variant
        setattr(extern_kernels, name, kernel)

    def to_callable(self):
        return getattr(extern_kernels, self.name)

    def call_name(self):
        return f"extern_kernels.{self.name}"

    @functools.lru_cache(None)
    def hash_key(self):
        fn = self.to_callable()
        parts = [
            self.name,
            getattr(fn, "__name__", ""),
            getattr(fn, "__module__", ""),
        ]
        try:
            parts.append(inspect.getsource(fn))
        except Exception:
            pass
        return code_hash("-".join(parts))

    def bind(self, input_nodes, layout, **kwargs):
        return ExternKernelCaller(
            self, input_nodes, layout, kwargs, has_out_variant=self.has_out_variant
        )


class ChoiceCaller:
    def __init__(self, name, input_nodes, layout):
        super().__init__()
        self.name = name
        self.layout = layout
        self.input_nodes = input_nodes

    def benchmark(self, *args, out):
        algo = self.to_callable()
        return do_bench(lambda: algo(*args, out=out))

    def call_name(self):
        raise NotImplementedError()

    def to_callable(self):
        raise NotImplementedError()

    def hash_key(self):
        raise NotImplementedError()

    def output_node(self):
        raise NotImplementedError()


class TritonTemplateCaller(ChoiceCaller):
    def __init__(
        self, name, input_nodes, layout, make_kernel_render, debug_extra, bmreq
    ):
        super().__init__(name, input_nodes, layout)
        self.make_kernel_render = make_kernel_render
        self.debug_extra = debug_extra
        self.bmreq = bmreq

    def __str__(self):
        return (
            f"TritonTemplateCaller({self.to_callable().__file__}, {self.debug_extra})"
        )

    def call_name(self):
        return f"template_kernels.{self.name}"

    def to_callable(self):
        return getattr(template_kernels, self.name)

    def hash_key(self):
        return "-".join(
            [
                self.name.rsplit("_", 1)[0],
                self.to_callable().key,
            ]
        )

    def output_node(self):
        return ir.TensorBox.create(
            ir.TemplateBuffer(
                layout=self.layout,
                inputs=self.input_nodes,
                make_kernel_render=self.make_kernel_render,
            )
        )


class ExternKernelCaller(ChoiceCaller):
    def __init__(
        self,
        choice: ExternKernelChoice,
        input_nodes,
        layout,
        kwargs=None,
        *,
        has_out_variant=True,
    ):
        super().__init__(choice.name, input_nodes, layout)
        self.choice = choice
        self.kwargs = kwargs or {}
        self.has_out_variant = has_out_variant

    def __str__(self):
        return f"ExternKernelCaller({self.choice.call_name()})"

    def benchmark(self, *args, out):
        if self.has_out_variant:
            return super().benchmark(*args, out=out)
        else:
            algo = self.to_callable()
            out_new = algo(*args)
            torch._C._dynamo.guards.assert_size_stride(
                out_new, tuple(out.size()), tuple(out.stride())
            )
            out.copy_(out_new)  # for correctness checking
            return do_bench(lambda: algo(*args))

    def to_callable(self):
        fn = self.choice.to_callable()
        if self.kwargs:
            return functools.partial(fn, **self.kwargs)
        else:
            return fn

    def hash_key(self):
        return "-".join(
            [
                self.choice.name,
                *[
                    f"{kwarg}={repr(self.kwargs[kwarg])}"
                    for kwarg in sorted(self.kwargs.keys())
                ],
                self.choice.hash_key(),
            ]
        )

    def output_node(self):
        if self.has_out_variant:
            cls = ir.ExternKernelOut
        else:
            cls = ir.ExternKernelAlloc
        return ir.TensorBox.create(
            cls(
                layout=self.layout,
                inputs=self.input_nodes,
                kernel=self.choice.call_name(),
                cpp_kernel=self.choice.cpp_kernel,
                kwargs=self.kwargs,
            )
        )


class ErrorFromChoice(RuntimeError):
    def __init__(self, msg, choice: ChoiceCaller, inputs_str):
        msg += f"\nFrom choice {choice}\n{inputs_str}"
        super().__init__(msg)
        self.choice = choice


class AlgorithmSelectorCache(PersistentCache):
    def __call__(self, choices: List[ChoiceCaller], input_nodes, layout):
        # TODO(nmacchioni): remove once CI tests are fixed
        choices = [choice for choice in choices if choice is not None]
        assert len(choices) > 0, "no choices to select"

        if len(choices) == 1:
            return choices[0].output_node()

        @functools.lru_cache(None)
        def make_benchmark_fn():
            return self.make_benchmark_fn(choices, input_nodes, layout)

        def autotune(choice):
            benchmark_fn = make_benchmark_fn()
            try:
                timing = benchmark_fn(
                    choice,
                )
            except RuntimeError as e:
                msg = str(e)
                if "invalid argument" in msg:
                    msg += "\n\nThis may mean this GPU is too small for max_autotune mode.\n\n"
                    log.warning(msg)
                    return float("inf")
                elif "illegal memory access" in msg:
                    msg += "\n\nEither error in template or triton bug.\n"
                raise ErrorFromChoice(msg, choice, benchmark_fn.debug_str())
            except AssertionError as e:
                raise AssertionError(f"Incorrect result from choice {choice}\n\n{e}")
            return timing

        autotune_start_ts = time.time()
        timings = self.lookup(
            choices,
            choices[0].name,
            repr([self.key_of(x) for x in input_nodes]),
            autotune,
        )
        autotune_elapse = time.time() - autotune_start_ts
        if timings == {} or choices[0] not in timings:
            return choices[0].output_node()

        if make_benchmark_fn.cache_info().currsize:
            counters["inductor"]["select_algorithm_autotune"] += 1
            self.log_results(choices[0].name, input_nodes, timings, autotune_elapse)
        return builtins.min(timings, key=timings.__getitem__).output_node()

    @classmethod
    def make_benchmark_fn(
        cls,
        choices,
        input_nodes,
        layout,
    ):
        example_inputs = [cls.benchmark_example_value(x) for x in input_nodes]
        example_inputs_extern = list(example_inputs)
        for i in range(len(example_inputs)):
            if input_nodes[i].get_layout().offset != 0:
                offset = V.graph.sizevars.size_hint(input_nodes[i].get_layout().offset)
                data = example_inputs_extern[i]
                example_inputs_extern[i] = torch.as_strided(
                    data, data.size(), data.stride(), offset
                )

        out = cls.benchmark_example_value(layout)
        out_extern = torch.as_strided(
            out, out.size(), out.stride(), V.graph.sizevars.size_hint(layout.offset)
        )
        if VERIFY:
            choices[0].benchmark(*example_inputs_extern, out=out_extern)
            expected = out_extern.clone()

        def benchmark_in_current_process(choice):
            out.zero_()
            if isinstance(choice, ExternKernelCaller):
                # aten kernels want the offset baked in for sliced tensors
                result = choice.benchmark(*example_inputs_extern, out=out_extern)
            else:
                # triton templates want the base pointer for sliced tensors
                result = choice.benchmark(*example_inputs, out=out)
            if VERIFY:
                torch.testing.assert_close(out_extern, expected, **VERIFY)
            torch.cuda.synchronize()  # shake out any CUDA errors
            return result[0]

        def benchmark_in_sub_process(choice):
            # only benchmark triton kernel in sub process for now.
            # ATen/Extern kernel are still benchmarked in the current process.
            if isinstance(choice, ExternKernelCaller):
                return benchmark_in_current_process(choice)

            from . import autotune_process

            return autotune_process.benchmark_in_sub_process(
                choice,
            )

        benchmark = (
            benchmark_in_sub_process
            if config.autotune_in_subproc
            else benchmark_in_current_process
        )

        def debug_str():
            def tensor_repr(x):
                return (
                    f"torch.empty_strided({tuple(x.size())!r}, {tuple(x.stride())!r}, "
                    f"dtype={x.dtype!r}, device={x.device.type!r})"
                )

            lines = [
                "inputs = [",
            ]
            for x in example_inputs:
                lines.append(f"    {tensor_repr(x)},")
            lines += ["]", f"out = {tensor_repr(out)}", ""]
            return "\n".join(lines)

        benchmark.debug_str = debug_str
        return benchmark

    @staticmethod
<<<<<<< HEAD
    def log_results(name, input_nodes, timings, elapse):
        if not config.max_autotune or not PRINT_AUTOTUNE:
=======
    def log_results(name, input_nodes, timings):
        if not (config.max_autotune or config.max_autotune_gemm) or not PRINT_AUTOTUNE:
>>>>>>> 93f79969
            return
        sizes = ", ".join(
            [
                "x".join(map(str, V.graph.sizevars.size_hints(n.get_size())))
                for n in input_nodes
            ]
        )
        top_k = sorted(timings, key=timings.__getitem__)[:10]
        best = top_k[0]
        best_time = timings[best]
        sys.stderr.write(f"AUTOTUNE {name}({sizes})\n")
        for choice in top_k:
            result = timings[choice]
            sys.stderr.write(f"  {choice.name} {result:.4f}s {best_time/result:.1%}\n")

        autotune_type_str = (
            "SubProcess" if config.autotune_in_subproc else "SingleProcess"
        )
        sys.stderr.write(f"{autotune_type_str} AUTOTUNE takes {elapse} seconds\n")

    @staticmethod
    def benchmark_example_value(node):
        """
        Convert an ir.Buffer into a concrete torch.Tensor we can use for
        benchmarking.
        """
        if isinstance(node, ir.Layout):
            node = ir.Buffer("fake", node)
        return rand_strided(
            V.graph.sizevars.size_hints(node.get_size()),
            V.graph.sizevars.size_hints(node.get_stride()),
            device=node.get_device(),
            dtype=node.get_dtype(),
            extra_size=V.graph.sizevars.size_hint(node.get_layout().offset),
        )

    @staticmethod
    def key_of(node):
        """
        Extract the pieces of an ir.Buffer that we should invalidate cached
        autotuning results on.
        """
        sizevars = V.graph.sizevars
        return (
            node.get_device().type,
            str(node.get_dtype()),
            *sizevars.size_hints(node.get_size()),
            *sizevars.size_hints(node.get_stride()),
            sizevars.size_hint(node.get_layout().offset),
        )


autotune_select_algorithm = AlgorithmSelectorCache()


def realize_inputs(*args):
    if len(args) == 1:
        return ir.ExternKernel.require_stride1(ir.ExternKernel.realize_input(args[0]))
    return [realize_inputs(x) for x in args]


# ensure lowering is imported so that `extern_kernels.*` is populated
from . import lowering  # noqa: F401<|MERGE_RESOLUTION|>--- conflicted
+++ resolved
@@ -782,13 +782,8 @@
         return benchmark
 
     @staticmethod
-<<<<<<< HEAD
     def log_results(name, input_nodes, timings, elapse):
-        if not config.max_autotune or not PRINT_AUTOTUNE:
-=======
-    def log_results(name, input_nodes, timings):
         if not (config.max_autotune or config.max_autotune_gemm) or not PRINT_AUTOTUNE:
->>>>>>> 93f79969
             return
         sizes = ", ".join(
             [
