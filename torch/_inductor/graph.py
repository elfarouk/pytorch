import logging
import operator
import os
import re
import sys
import time
from typing import Dict, List, Optional, Set

import sympy

import torch
import torch.fx
from torch._decomp import get_decompositions
from torch._dynamo.utils import dynamo_timed
from torch.fx.experimental.symbolic_shapes import (
    magic_methods,
    method_to_operator,
    ShapeEnv,
    SymTypes,
)
from torch.utils._mode_utils import no_dispatch

from .._dynamo import config as dynamo_config

from . import config, ir
from .codegen.wrapper import CppWrapperCodeGen, WrapperCodeGen
from .exc import (
    LoweringException,
    MissingOperatorWithDecomp,
    MissingOperatorWithoutDecomp,
)
from .ir import Constant, FixedLayout, InputBuffer, Pointwise, Reduction, TensorBox
from .lowering import (
    FALLBACK_ALLOW_LIST,
    layout_constraints,
    lowerings,
    make_fallback,
    needs_realized_inputs,
)
from .sizevars import CppSizeVarAllocator, SizeVarAllocator
from .utils import (
    convert_shape_to_inductor,
    gather_origins,
    get_dtype_size,
    sympy_product,
)
from .virtualized import V

log = logging.getLogger(__name__)


def supported_dtype_of_cpp_wrapper(dtype):
    supported_dtype = {
        torch.float32,
        torch.float64,
        torch.int64,
        torch.int32,
        torch.int16,
        torch.int8,
        torch.uint8,
        torch.bool,
        # torch.float16, # TODO: implement this
        # torch.bfloat16, # TODO: implement this
    }
    return dtype in supported_dtype


def is_magic_method(op):
    magic_ops = {method_to_operator(m) for m in magic_methods}
    return op in magic_ops


class GraphLowering(torch.fx.Interpreter):
    def symbolic_sizes_strides(self, ex: torch.Tensor):
        """
        Support dynamic shapes and dynamic strides by assigning variables
        to each dimension.  We duck-shape tensors, so if two tensors
        have the same size they get assigned the same symbolic variable.
        """
        if self.reuse_shape_env:
            return convert_shape_to_inductor(ex.size()), convert_shape_to_inductor(
                ex.stride()
            )
        else:
            from torch._dynamo.source import ConstantSource

            # TODO: this should not be needed once #93059 lands
            # https://github.com/pytorch/pytorch/pull/94031#discussion_r1096044816
            # TODO: make a dedicated UnknownSource for this?
            source = ConstantSource(
                f"__unknown_tensor_{len(self._shape_env.var_to_val)}"
            )
            (
                size,
                stride,
                _,
            ) = self._shape_env.create_symbolic_sizes_strides_storage_offset(ex, source)

        size = [i.node.expr if isinstance(i, torch.SymInt) else i for i in size]
        stride = [i.node.expr if isinstance(i, torch.SymInt) else i for i in stride]
        return size, stride

    def static_sizes_strides(self, ex: torch.Tensor):
        """
        Primarily used to weights
        """
        size = [sympy.Integer(i) for i in ex.size()]
        stride = [sympy.Integer(i) for i in ex.stride()]
        return size, stride

    def __init__(
        self,
        gm: torch.fx.GraphModule,
        shape_env=None,
        num_static_inputs=None,
        graph_id=None,
    ):
        super().__init__(gm)
        if shape_env is None:
            shape_env = ShapeEnv()
            self.reuse_shape_env = False
        else:
            self._shape_env = shape_env
            self.reuse_shape_env = True
        self._shape_env = shape_env
        self.sizevars = SizeVarAllocator(shape_env)
        self.graph_inputs: Dict[str, TensorBox] = {}
        self.graph_inputs_original: Dict[str, InputBuffer] = {}
        self.graph_outputs: Optional[List[ir.IRNode]] = None
        self.device_types: Set[str] = set()
        self.buffers: List[ir.ComputedBuffer] = []
        self.constants: Dict[str, torch.Tensor] = {}
        self.removed_buffers: Set[str] = set()
        self.inplaced_to_remove: Set[str] = set()
        self.wrapper_code = None
        self.num_static_inputs = num_static_inputs
        self.mutated_inputs: Set[str] = set()
        self.unaligned_buffers: Set[str] = set()
        self.randomness_offset = sympy.Integer(0)
        self.randomness_seeds: List[str] = []
        self.name_to_buffer: Dict[str, ir.ComputedBuffer] = {}
        self.creation_time = time.time()
        self.name = "GraphLowering"
        self._can_use_cpp_wrapper = config.cpp_wrapper
        self.graph_id = graph_id
        self.scheduler = None
        self._warned_fallback = {"aten.convolution_backward"}

    def warn_fallback(self, name):
        if name not in self._warned_fallback:
            self._warned_fallback.add(name)
            log.info(f"Using FallbackKernel: {name}")

    @property
    def fake_mode(self):
        return V.fake_mode

    def get_buffer(self, buffer_name: str):
        if buffer_name in self.name_to_buffer:
            return self.name_to_buffer[buffer_name]
        if buffer_name in self.graph_inputs:
            return self.graph_inputs[buffer_name]
        return None

    def get_dtype(self, buffer_name: str):
        if buffer_name in self.constants:
            return self.constants[buffer_name].dtype
        if buffer_name in self.name_to_buffer:
            return self.name_to_buffer[buffer_name].get_dtype()
        if buffer_name in self.graph_inputs:
            return self.graph_inputs[buffer_name].get_dtype()
        m = re.match(r"as_strided\(([a-zA-Z0-9_]+),", buffer_name)
        if m:
            return self.get_dtype(m.group(1))
        raise KeyError(f"could not find {buffer_name}")

    def random_seed_buffer(self, device: torch.device):
        """
        Return a device-unique 1-element tensor storing our RNG seed.
        This will get initialized at the start of each graph in
        `wrapper.py`.

        Note this is only used by cuda backends.  The CPU backend handles
        RNG seeds as a sizevar.
        """
        name = f"seed_{device.type}_{device.index}"
        if name not in self.constants:
            self.constants[name] = torch.zeros((), device=device, dtype=torch.int64)
            self.randomness_seeds.append(name)

        return ir.RandSeedBuffer(
            name=name,
            layout=ir.FixedLayout(
                device=device,
                dtype=torch.int64,
                size=[],
                stride=[],
            ),
        )

    def increment_randomness_offset(self, numel):
        """
        A global counter of how many random numbers we have handed out so far.
        """
        offset = self.randomness_offset
        self.randomness_offset = offset + numel
        return offset

    @dynamo_timed
    def run(self, *args):
        return super().run(*args)

    def disable_cpp_wrapper(self, cond):
        self._can_use_cpp_wrapper = False
        log.debug("Set _can_use_cpp_wrapper to False due to %s", cond)

    def check_buffer_for_cpp_wrapper(self, buffer: ir.ComputedBuffer):
        if isinstance(buffer, ir.ExternKernel):
            if not getattr(buffer, "cpp_kernel", False):
                self.disable_cpp_wrapper("ExternKernel")

    def register_buffer(self, buffer: ir.ComputedBuffer):
        if config.cpp_wrapper:
            self.check_buffer_for_cpp_wrapper(buffer)

        name = f"buf{len(self.buffers)}"
        self.buffers.append(buffer)
        self.name_to_buffer[name] = buffer
        return name

    def realize_users_of(self, name: str):
        """
        When a buffer is mutated we need to make sure all the reads to
        the old version are realized before the mutation happens.
        """
        assert isinstance(name, str)

        def visit(value):
            if isinstance(value, (list, tuple)):
                return [visit(x) for x in value]
            if isinstance(value, ir.IRNode):
                if value.is_user_of(name):
                    value.realize()
            return value

        for key, value in self.env.items():
            try:
                visit(value)
            except Exception:
                log.warning("error in realize_users_of", exc_info=True)

    def add_tensor_constant(self, data):
        def allocate():
            for name, value in self.constants.items():
                if (
                    data.size() == value.size()
                    and data.stride() == value.stride()
                    and data.dtype == value.dtype
                    and data.device == value.device
                    and torch.eq(data, value).all()
                ):
                    return name
            name = f"constant{len(self.constants)}"
            self.constants[name] = data
            return name

        return TensorBox.create(
            ir.ConstantBuffer(
                allocate(),
                FixedLayout(data.device, data.dtype, *self.static_sizes_strides(data)),
            )
        )

    def constant_name(self, name: str, device_override: torch.device):
        """
        We AOT copy constants to the devices they are needed on.
        If device_override doesn't match the constant's device, then
        copy it and return a different name.
        """
        if self.constants[name].device == device_override or device_override is None:
            return name
        alt_name = f"{name}_{device_override.type}{device_override.index or 0}"
        if alt_name not in self.constants:
            self.constants[alt_name] = self.constants[name].to(device_override)
        return alt_name

    def placeholder(self, target: str, args, kwargs):
        example: torch.Tensor = super().placeholder(target, args, kwargs)
        if isinstance(example, SymTypes):
            expr = example.node.expr
            self.graph_inputs[target] = expr
            return expr
        # todo(chilli): We can remove the last check once we turn buffers into
        # static shape tensors. That's a hack to workaround Inductor believing
        # the buffer should be static but us passing in a fake tensor with
        # symbolic shapes.
        if (
            config.static_weight_shapes
            and (
                len(self.graph_inputs) < self.num_static_inputs
                or not dynamo_config.dynamic_shapes
            )
            and not example._has_symbolic_sizes_strides
        ):
            # the first N inputs are weights
            sizes, strides = self.static_sizes_strides(example)
        else:
            sizes, strides = self.symbolic_sizes_strides(example)
        # TODO(jansel): handle input aliasing
        tensor = TensorBox.create(
            InputBuffer(
                target,
                FixedLayout(example.device, example.dtype, sizes, strides),
            )
        )
        self.graph_inputs[target] = tensor
        self.graph_inputs_original[target] = tensor.data.data
        self.device_types.add(example.device.type)
        return tensor

    def call_function(self, target, args, kwargs):
        if target is operator.getitem and isinstance(args[0], (list, tuple)):
            return super().call_function(target, args, kwargs)

        if hasattr(target, "_inductor_lowering_function"):
            # passthrough lowerings from .pattern_matcher
            return target(*args, **kwargs)

        if target not in lowerings:
            base_name = target.name().split(".")[0]
            if base_name in FALLBACK_ALLOW_LIST:
                make_fallback(target)
            elif config.implicit_fallbacks:
                error = (
                    MissingOperatorWithDecomp
                    if get_decompositions([target])
                    else MissingOperatorWithoutDecomp
                )
                log.info(
                    "Creating implicit fallback for:\n%s",
                    error.operator_str(target, args, kwargs),
                )
                make_fallback(target)
            elif get_decompositions([target]):
                # There isn't a good way to dynamically patch this in
                # since AOT Autograd already ran.  The error message tells
                # the user how to fix it.
                raise MissingOperatorWithDecomp(target, args, kwargs)
            else:
                raise MissingOperatorWithoutDecomp(target, args, kwargs)

<<<<<<< HEAD
            try:
                out = lowerings[target](*args, **kwargs)
                return out
            except Exception as e:
                log.exception("Error from lowering")
                raise LoweringException(e, target, args, kwargs) from e
=======
        try:
            out = lowerings[target](*args, **kwargs)
            return out
        except Exception as e:
            log.exception("Error from lowering")
            raise LoweringException(e, target, args, kwargs) from e
>>>>>>> 22c9896e

    def get_attr(self, target, args, kwargs):
        # this is a constant
        value = getattr(self.module, target)
        with no_dispatch():
            if value.shape == ():
                return Constant(value.item(), value.dtype, value.device)
            if len(value.shape) == 1 and value.shape[0] <= 8:
                # tensor lowering has constant inlining logic
                from .lowering import tensor

                return tensor(value.tolist(), dtype=value.dtype, device=value.device)

        return self.add_tensor_constant(value)

    def call_module(self, target, args, kwargs):
        raise AssertionError()

    def call_method(self, target, args, kwargs):
        raise AssertionError()

    def output(self, target, args, kwargs):
        result = super().output(target, args, kwargs)
        assert isinstance(result, (tuple, list)), type(result)
        assert all(
            isinstance(
                x,
                (
                    TensorBox,
                    ir.Constant,
                    type(None),
                    ir.ConstantBuffer,
                    sympy.Expr,
                    int,
                ),
            )
            for x in result
        ), result
        self.graph_outputs = [ir.ExternKernel.realize_input(x) for x in result]
        for name, value in self.graph_inputs.items():
            assert isinstance(value, (TensorBox, sympy.Expr))
            if not isinstance(value, TensorBox):
                continue
            value.realize()
            assert isinstance(value, TensorBox)
            value = value.data
            assert isinstance(value, ir.StorageBox)
            value_storage_box = value
            value = value.data
            if not isinstance(value, InputBuffer) or value.get_name() != name:
                # one of our inputs was mutated, need to turn that into a copy
                ir.MutationLayout.realize_into(value, self.graph_inputs_original[name])
                # replace output with mutated input
                try:
                    ind = self.graph_outputs.index(value_storage_box)
                    self.graph_outputs[ind] = self.graph_inputs_original[name]
                except ValueError:
                    pass

        self.finalize()

    def finalize(self):
        for buf in self.buffers:
            buf.decide_layout()

    def run_node(self, n: torch.fx.Node):
        origins = {n}
        if n.op == "call_function":
            args, kwargs = self.fetch_args_kwargs_from_env(n)
            origins |= gather_origins(args, kwargs)
        with ir.IRNode.current_origins(origins):
            if n.op == "call_function" and n.target in layout_constraints:
                args, kwargs = self.fetch_args_kwargs_from_env(n)
                args, kwargs = layout_constraints[n.target](n, *args, **kwargs)
                result = self.call_function(n.target, args, kwargs)
            elif is_magic_method(n.target):
                if isinstance(n.meta["val"], torch.SymInt):
                    result = n.meta["val"].node.expr
                else:
                    result = super().run_node(n)
            else:
                result = super().run_node(n)

            # require the same stride order for dense outputs,
            # 1. user-land view() will not throw because inductor
            # output different strides than eager
            # long term the solution is to make view() always succeed
            # with infallible strides.
            # 2: as_strided ops, we need make sure its input has same size/stride with
            # eager model to align with eager behavior.
            as_strided_ops = [
                torch.ops.aten.as_strided.default,
                torch.ops.aten.as_strided_.default,
                torch.ops.aten.as_strided_scatter.default,
            ]
            if any(
                user.op == "output" or user.target in as_strided_ops for user in n.users
            ) and isinstance(n.meta["val"], torch.Tensor):
                strides = n.meta["val"].stride()
                dense = torch._prims_common.is_non_overlapping_and_dense(n.meta["val"])
                # requiring a stride order for a non-dense output wouldn't
                # recreate the same strides, and would fail with view, defer for now.
                if dense and len(strides):
                    result = ir.ExternKernel.require_stride_order(
                        result, ir.get_stride_order(strides)
                    )

            # Realize if (1) any user need inputs realized, or (2) there is
            # already too many reads and rematerializing can be bad.
            num_users = len(set(n.users))
            if num_users > 1 and isinstance(result, TensorBox):
                for user in n.users:
                    if user.target in needs_realized_inputs:
                        result.realize_hint()
                        # This inclusion is somewhat controversial (from
                        # discussion between Horace, Natalia, and Elias).
                        # Currently, it's not very clear why this is helpful.
                        # The general idea here is that even though a node may
                        # have FlexibleLayout, we still often *treat* it as if
                        # it was contiguous. This appears to sometime result in
                        # suboptimal behavior.
                        #
                        # When we do a better job selecting layout, we should
                        # revisit this.
                        need_fixed_layout = [
                            torch.ops.aten.convolution.default,
                            torch.ops.aten.convolution_backward.default,
                            torch.ops.aten.mm.default,
                            torch.ops.aten._int_mm.default,
                        ]
                        if torch._C.has_mkldnn:
                            need_fixed_layout += [
                                torch.ops.mkldnn._convolution_pointwise.default,
                                torch.ops.mkldnn._convolution_pointwise.binary,
                                torch.ops.mkldnn._convolution_pointwise_.binary,
                                torch.ops.mkldnn._convolution_transpose_pointwise.default,
                                torch.ops.mkldnn._linear_pointwise.default,
                                torch.ops.mkldnn._linear_pointwise.binary,
                            ]
                            if torch._C.has_mkl:
                                need_fixed_layout += [torch.ops.mkl._mkl_linear.default]
                        if user.target in need_fixed_layout:
                            result = ir.ExternKernel.require_stride_order(
                                result, ir.get_stride_order(n.meta["val"].stride())
                            )
                    if user.op == "output":
                        if isinstance(result.data.data, (Pointwise, Reduction)):
                            result.realize()

                # TODO(jansel): introduce a store vs inline choice
                result.mark_reuse(len(n.users))

            # Realize if the IRNode already has accumulated lots of reads
            if isinstance(result, TensorBox) and result.has_exceeded_max_reads():
                # Prevent excessive accumulation in a computed buffer, when
                # there are multiple branches meach with small number of memory
                # reads, but they converge to a user.
                result.realize_hint()

        return result

    def check_platform(self):
        if sys.platform != "linux":
            self.disable_cpp_wrapper("platform not linux")

    def check_profiler_mark_wrapper_call(self):
        if config.profiler_mark_wrapper_call:
            self.disable_cpp_wrapper("profiler not supported")

    def check_device_for_cpp_buffer(self):
        if len(self.device_types) == 1:
            device = self.device_types.pop()
            if device == "cpu":
                return
        self.disable_cpp_wrapper("device not CPU")

    def check_input_for_cpp_buffer(self):
        for _, value in self.graph_inputs.items():
            if not supported_dtype_of_cpp_wrapper(value.get_dtype()):
                self.disable_cpp_wrapper("unsupported inputs dtype")

    def check_constant_for_cpp_buffer(self):
        if self.constants:
            self.disable_cpp_wrapper("Constants")

    def check_cpp_wrapper(self):
        self.check_platform()
        self.check_profiler_mark_wrapper_call()
        self.check_device_for_cpp_buffer()
        self.check_input_for_cpp_buffer()
        self.check_constant_for_cpp_buffer()

    def init_wrapper_code(self):
        if config.cpp_wrapper:
            self.check_cpp_wrapper()
            if self._can_use_cpp_wrapper:
                self.sizevars = CppSizeVarAllocator(self._shape_env)
                self.wrapper_code = CppWrapperCodeGen()
                return
        self.wrapper_code = WrapperCodeGen()
        return

    def codegen(self):
        from .scheduler import Scheduler

        self.init_wrapper_code()

        self.scheduler = Scheduler(self.buffers)
        assert self.scheduler is not None  # mypy can't figure this out
        self.scheduler.codegen()
        assert self.wrapper_code is not None
        return self.wrapper_code.generate()

    def count_bytes(self):
        from .scheduler import FusedSchedulerNode, NopKernelSchedulerNode, Scheduler

        scheduler = Scheduler(self.buffers)

        def get_read_write_buffers_sizes(node):
            if isinstance(node, NopKernelSchedulerNode):
                return 0
            reads = {dep.name for dep in node.read_writes.reads}
            writes = {dep.name for dep in node.read_writes.writes}

            def is_materialized(buf):
                buf_uses = {user.node for user in scheduler.name_to_node[buf].users}
                return len(buf_uses - set(node.snodes)) > 0

            if isinstance(node, FusedSchedulerNode):
                removed_buffers = {dep for dep in writes if not is_materialized(dep)}
                writes = writes - removed_buffers
                reads = reads - removed_buffers
            node_bytes = 0
            for buf in reads | writes:
                if buf in self.name_to_buffer:
                    buf = self.name_to_buffer[buf]
                elif buf in self.graph_inputs:
                    buf = self.graph_inputs[buf]
                else:
                    continue

                node_bytes += V.graph.sizevars.size_hint(
                    sympy_product(buf.get_size())
                ) * get_dtype_size(buf.get_dtype())
            return node_bytes

        total_bytes = 0
        node_counts = []
        for node in scheduler.nodes:
            num_bytes = get_read_write_buffers_sizes(node)
            node_counts.append((node, num_bytes // 4))
            total_bytes += num_bytes
        return total_bytes, node_counts

    @dynamo_timed
    def compile_to_module(self):
        from .codecache import PyCodeCache

        code = self.codegen()
        if config.debug:
            print(code)

        mod = PyCodeCache.load(code)
        for name, value in self.constants.items():
            setattr(mod, name, value)

        if config.benchmark_kernel:
            print(f"Compiled module path: {mod.__file__}", file=sys.stderr)
        V.debug.output_code(mod.__file__)
        V.debug.rename(os.path.splitext(mod.__file__)[0] + ".debug")
        return mod

    def compile_to_fn(self):
        return self.compile_to_module().call

    def get_output_names(self):
        assert self.graph_outputs is not None
        return [
            node.get_name()
            for node in self.graph_outputs
            if not isinstance(node, ir.NoneAsConstantBuffer)
            and not isinstance(node, ir.ShapeAsConstantBuffer)
        ]

    def is_unspec_arg(self, name: str):
        # dynamo wraps unspec variable as 0d CPU tensor,
        # need to convert to scalar during codegen (triton only)
        return (
            name in self.graph_inputs.keys()
            and self.graph_inputs[name].get_numel() == 1
            and self.graph_inputs[name].get_device().type == "cpu"
        )<|MERGE_RESOLUTION|>--- conflicted
+++ resolved
@@ -349,21 +349,12 @@
             else:
                 raise MissingOperatorWithoutDecomp(target, args, kwargs)
 
-<<<<<<< HEAD
-            try:
-                out = lowerings[target](*args, **kwargs)
-                return out
-            except Exception as e:
-                log.exception("Error from lowering")
-                raise LoweringException(e, target, args, kwargs) from e
-=======
         try:
             out = lowerings[target](*args, **kwargs)
             return out
         except Exception as e:
             log.exception("Error from lowering")
             raise LoweringException(e, target, args, kwargs) from e
->>>>>>> 22c9896e
 
     def get_attr(self, target, args, kwargs):
         # this is a constant
