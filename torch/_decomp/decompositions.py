--- conflicted
+++ resolved
@@ -11,18 +11,13 @@
 import torch.nn.functional as F
 from torch import Tensor
 from torch._decomp import register_decomposition
-<<<<<<< HEAD
-from torch._prims_common import NumberType, TensorLike, TensorSequenceType
+from torch._prims_common import IntLike, NumberType, TensorLike, TensorSequenceType
 from torch._prims_common.wrappers import (
     _maybe_convert_to_dtype,
     _maybe_resize_out,
     _safe_copy_out,
     out_wrapper,
 )
-=======
-from torch._prims_common import IntLike, NumberType, TensorLike, TensorSequenceType
-from torch._prims_common.wrappers import _maybe_resize_out, _safe_copy_out, out_wrapper
->>>>>>> efdd43d5
 from torch.utils._pytree import tree_flatten, tree_map
 
 DispatchKey = torch._C.DispatchKey  # type: ignore[attr-defined]
