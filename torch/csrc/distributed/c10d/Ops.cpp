#include <torch/csrc/distributed/c10d/Ops.hpp>

#include <ATen/core/dispatch/Dispatcher.h>
#include <torch/csrc/distributed/c10d/Types.hpp>
#include <torch/library.h>

namespace c10d {
namespace {

<<<<<<< HEAD
c10::intrusive_ptr<Work> reduce_scatter_(
=======
std::tuple<std::vector<std::vector<at::Tensor>>, c10::intrusive_ptr<Work>>
allgather_(
    const std::vector<std::vector<at::Tensor>>& output_tensors,
    const std::vector<at::Tensor>& input_tensors,
    const c10::intrusive_ptr<ProcessGroup>& process_group,
    int64_t timeout) {
  auto work = process_group->allgather(
      const_cast<std::vector<std::vector<at::Tensor>>&>(output_tensors),
      const_cast<std::vector<at::Tensor>&>(input_tensors),
      AllgatherOptions{std::chrono::milliseconds(timeout)});

  // Copy output tensors (not storage) so that this can be used in a functional
  // manner
  return std::
      tuple<std::vector<std::vector<at::Tensor>>, c10::intrusive_ptr<Work>>(
          output_tensors, work);
}

std::tuple<std::vector<at::Tensor>, c10::intrusive_ptr<Work>> reduce_scatter_(
>>>>>>> 4e915d3e
    const std::vector<at::Tensor>& output_tensors,
    const std::vector<std::vector<at::Tensor>>& input_tensors,
    const c10::intrusive_ptr<ProcessGroup>& process_group,
    const c10::intrusive_ptr<ReduceOp>& reduce_op,
    int64_t timeout) {
  auto work = process_group->reduce_scatter(
      const_cast<std::vector<at::Tensor>&>(output_tensors),
      const_cast<std::vector<std::vector<at::Tensor>>&>(input_tensors),
      ReduceScatterOptions{
          *reduce_op.get(), std::chrono::milliseconds(timeout)});

  return std::tuple<std::vector<at::Tensor>, c10::intrusive_ptr<Work>>(
      output_tensors, work);
}

c10::intrusive_ptr<Work> gather_(
    const std::vector<std::vector<at::Tensor>>& output_tensors,
    const std::vector<at::Tensor>& input_tensors,
    const c10::intrusive_ptr<ProcessGroup>& process_group,
    int64_t root_rank,
    int64_t timeout) {
  return process_group->gather(
      const_cast<std::vector<std::vector<at::Tensor>>&>(output_tensors),
      const_cast<std::vector<at::Tensor>&>(input_tensors),
      GatherOptions{root_rank, std::chrono::milliseconds(timeout)});
}

std::tuple<std::vector<at::Tensor>, c10::intrusive_ptr<Work>> scatter_(
    const std::vector<at::Tensor>& output_tensors,
    const std::vector<std::vector<at::Tensor>>& input_tensors,
    const c10::intrusive_ptr<ProcessGroup>& process_group,
    int64_t root_rank,
    int64_t timeout) {
  auto work = process_group->scatter(
      const_cast<std::vector<at::Tensor>&>(output_tensors),
      const_cast<std::vector<std::vector<at::Tensor>>&>(input_tensors),
      ScatterOptions{root_rank, std::chrono::milliseconds(timeout)});

  return std::tuple<std::vector<at::Tensor>, c10::intrusive_ptr<Work>>(
      output_tensors, work);
}

c10::intrusive_ptr<Work> alltoall_(
    at::TensorList output_tensors,
    at::TensorList input_tensors,
    const c10::intrusive_ptr<ProcessGroup>& process_group,
    int64_t timeout) {
  auto output_tensors_vec = output_tensors.vec();
  auto input_tensors_vec = input_tensors.vec();
  return process_group->alltoall(
      output_tensors_vec,
      input_tensors_vec,
      AllToAllOptions{std::chrono::milliseconds(timeout)});
}

c10::intrusive_ptr<Work> barrier(
    const c10::intrusive_ptr<ProcessGroup>& process_group,
    const std::vector<int64_t>& device_ids,
    int64_t timeout) {
  return process_group->barrier(
      BarrierOptions{device_ids, std::chrono::milliseconds(timeout)});
}

TORCH_LIBRARY(c10d, m) {
  // The following ProcessGroup, Work, and ReduceOp definitions are more like
  // declarations. They don't expose the details of the two classes into
  // TorchScript.
  m.class_<ProcessGroup>("ProcessGroup").def(torch::init<int64_t, int64_t>());
  m.class_<Work>("Work")
      .def(torch::init<>())
      .def("wait", [](const c10::intrusive_ptr<Work>& self) { self->wait(); });
  m.class_<ReduceOp>("ReduceOp").def(torch::init<>());
  // It's important to register the op to the CompositeExplicitAutograd key
  // instead of the CompositeImplicitAutograd key to enable
  // __torch_dispatch__.
  m.def(
      "broadcast_(Tensor[] tensors, __torch__.torch.classes.c10d.ProcessGroup process_group, int root_rank, int root_tensor, int timeout) -> (Tensor, __torch__.torch.classes.c10d.Work)");
  m.def(
      "allreduce_(Tensor[] tensors, __torch__.torch.classes.c10d.ProcessGroup process_group, __torch__.torch.classes.c10d.ReduceOp reduce_op, int timeout) -> (Tensor[], __torch__.torch.classes.c10d.Work)");
  m.def(
      "allgather_(Tensor[][] output_tensors, Tensor[] input_tensors, __torch__.torch.classes.c10d.ProcessGroup process_group, int timeout) -> __torch__.torch.classes.c10d.Work");
  m.def(
      "reduce_scatter_",
      dispatch(c10::DispatchKey::CompositeExplicitAutograd, reduce_scatter_));
  m.def(
      "reduce_(Tensor[] tensors, __torch__.torch.classes.c10d.ProcessGroup process_group, __torch__.torch.classes.c10d.ReduceOp reduce_op, int root_rank, int root_tensor, int timeout) -> __torch__.torch.classes.c10d.Work");
  m.def(
      "gather_",
      dispatch(c10::DispatchKey::CompositeExplicitAutograd, gather_));
  m.def(
      "scatter_",
      dispatch(c10::DispatchKey::CompositeExplicitAutograd, scatter_));
  m.def(
      "alltoall_",
      dispatch(c10::DispatchKey::CompositeExplicitAutograd, alltoall_));
  m.def(
      "barrier",
      dispatch(c10::DispatchKey::CompositeExplicitAutograd, barrier));
  m.def(
      "send(Tensor[] tensors, __torch__.torch.classes.c10d.ProcessGroup process_group, int dstRank, int tag) -> __torch__.torch.classes.c10d.Work");
  m.def(
      "recv_(Tensor[] tensors, __torch__.torch.classes.c10d.ProcessGroup process_group, int srcRank, int tag) -> __torch__.torch.classes.c10d.Work");
}
} // namespace

namespace ops {

c10::intrusive_ptr<Work> broadcast(
    const c10::intrusive_ptr<ProcessGroup>& process_group,
    at::TensorList tensors,
    const BroadcastOptions& opts) {
  static auto op =
      c10::Dispatcher::singleton()
          .findSchemaOrThrow("c10d::broadcast_", "")
          .typed<std::tuple<std::vector<at::Tensor>, c10::intrusive_ptr<Work>>(
              at::TensorList,
              const c10::intrusive_ptr<::c10d::ProcessGroup>&,
              int64_t,
              int64_t,
              int64_t)>();
  // It's awakward to unbox the opts here and box them again in the custom C++
  // op. But it's also complicated to make opts as a CustomClassHolder. Leave it
  // as it is now.
  return std::get<1>(op.call(
      tensors,
      process_group,
      opts.rootRank,
      opts.rootTensor,
      opts.timeout.count()));
}

c10::intrusive_ptr<Work> allreduce(
    const c10::intrusive_ptr<ProcessGroup>& process_group,
    at::TensorList tensors,
    const AllreduceOptions& opts) {
  static auto op =
      c10::Dispatcher::singleton()
          .findSchemaOrThrow("c10d::allreduce_", "")
          .typed<std::tuple<std::vector<at::Tensor>, c10::intrusive_ptr<Work>>(
              at::TensorList,
              const c10::intrusive_ptr<::c10d::ProcessGroup>&,
              const c10::intrusive_ptr<::c10d::ReduceOp>&,
              int64_t)>();

  return std::get<1>(op.call(
      tensors,
      process_group,
      c10::make_intrusive<ReduceOp>(opts.reduceOp),
      opts.timeout.count()));
}

c10::intrusive_ptr<Work> allgather(
    const c10::intrusive_ptr<ProcessGroup>& process_group,
    const std::vector<std::vector<at::Tensor>>& output_tensors,
    const at::TensorList& input_tensors,
    const AllgatherOptions& opts) {
  static auto op = c10::Dispatcher::singleton()
                       .findSchemaOrThrow("c10d::allgather_", "")
                       .typed<std::tuple<
                           std::vector<std::vector<at::Tensor>>,
                           c10::intrusive_ptr<Work>>(
                           const std::vector<std::vector<at::Tensor>>&,
                           const at::TensorList&,
                           const c10::intrusive_ptr<::c10d::ProcessGroup>&,
                           int64_t)>();
  return std::get<1>(op.call(
      output_tensors, input_tensors, process_group, opts.timeout.count()));
}

c10::intrusive_ptr<Work> reduce_scatter(
    const c10::intrusive_ptr<ProcessGroup>& process_group,
    const std::vector<at::Tensor>& output_tensors,
    const std::vector<std::vector<at::Tensor>>& input_tensors,
    const ReduceScatterOptions& opts) {
  static auto op =
      c10::Dispatcher::singleton()
          .findSchemaOrThrow("c10d::reduce_scatter_", "")
          .typed<std::tuple<std::vector<at::Tensor>, c10::intrusive_ptr<Work>>(
              const std::vector<at::Tensor>&,
              const std::vector<std::vector<at::Tensor>>&,
              const c10::intrusive_ptr<::c10d::ProcessGroup>&,
              const c10::intrusive_ptr<::c10d::ReduceOp>&,
              int64_t)>();
  return std::get<1>(op.call(
      output_tensors,
      input_tensors,
      process_group,
      c10::make_intrusive<::c10d::ReduceOp>(opts.reduceOp),
      opts.timeout.count()));
}

c10::intrusive_ptr<Work> reduce(
    const c10::intrusive_ptr<ProcessGroup>& process_group,
    at::TensorList tensors,
    const ReduceOptions& opts) {
  static auto op = c10::Dispatcher::singleton()
                       .findSchemaOrThrow("c10d::reduce_", "")
                       .typed<c10::intrusive_ptr<::c10d::Work>(
                           at::TensorList,
                           const c10::intrusive_ptr<::c10d::ProcessGroup>&,
                           const c10::intrusive_ptr<::c10d::ReduceOp>&,
                           int64_t,
                           int64_t,
                           int64_t)>();
  return op.call(
      tensors,
      process_group,
      c10::make_intrusive<ReduceOp>(opts.reduceOp),
      opts.rootRank,
      opts.rootTensor,
      opts.timeout.count());
}

c10::intrusive_ptr<Work> gather(
    const c10::intrusive_ptr<ProcessGroup>& process_group,
    const std::vector<std::vector<at::Tensor>>& output_tensors,
    const std::vector<at::Tensor>& input_tensors,
    const GatherOptions& opts) {
  static auto op = c10::Dispatcher::singleton()
                       .findSchemaOrThrow("c10d::gather_", "")
                       .typed<c10::intrusive_ptr<::c10d::Work>(
                           const std::vector<std::vector<at::Tensor>>&,
                           const std::vector<at::Tensor>&,
                           const c10::intrusive_ptr<::c10d::ProcessGroup>&,
                           int64_t,
                           int64_t)>();
  return op.call(
      output_tensors,
      input_tensors,
      process_group,
      opts.rootRank,
      opts.timeout.count());
}

c10::intrusive_ptr<Work> scatter(
    const c10::intrusive_ptr<ProcessGroup>& process_group,
    const std::vector<at::Tensor>& output_tensors,
    const std::vector<std::vector<at::Tensor>>& input_tensors,
    const ScatterOptions& opts) {
  static auto op =
      c10::Dispatcher::singleton()
          .findSchemaOrThrow("c10d::scatter_", "")
          .typed<std::tuple<std::vector<at::Tensor>, c10::intrusive_ptr<Work>>(
              const std::vector<at::Tensor>&,
              const std::vector<std::vector<at::Tensor>>&,
              const c10::intrusive_ptr<::c10d::ProcessGroup>&,
              int64_t,
              int64_t)>();
  return std::get<1>(op.call(
      output_tensors,
      input_tensors,
      process_group,
      opts.rootRank,
      opts.timeout.count()));
}

c10::intrusive_ptr<Work> alltoall(
    const c10::intrusive_ptr<ProcessGroup>& process_group,
    at::TensorList output_tensors,
    at::TensorList input_tensors,
    const AllToAllOptions& opts) {
  static auto op = c10::Dispatcher::singleton()
                       .findSchemaOrThrow("c10d::alltoall_", "")
                       .typed<c10::intrusive_ptr<::c10d::Work>(
                           at::TensorList,
                           at::TensorList,
                           const c10::intrusive_ptr<::c10d::ProcessGroup>&,
                           int64_t)>();
  return op.call(
      output_tensors, input_tensors, process_group, opts.timeout.count());
}

c10::intrusive_ptr<Work> barrier(
    const c10::intrusive_ptr<ProcessGroup>& process_group,
    const BarrierOptions& opts) {
  static auto op = c10::Dispatcher::singleton()
                       .findSchemaOrThrow("c10d::barrier", "")
                       .typed<c10::intrusive_ptr<::c10d::Work>(
                           const c10::intrusive_ptr<::c10d::ProcessGroup>&,
                           const std::vector<int64_t>&,
                           int64_t)>();
  return op.call(process_group, opts.device_ids, opts.timeout.count());
}

c10::intrusive_ptr<Work> send(
    const c10::intrusive_ptr<ProcessGroup>& process_group,
    at::TensorList tensors,
    int64_t dstRank,
    int64_t tag) {
  static auto op = c10::Dispatcher::singleton()
                       .findSchemaOrThrow("c10d::send", "")
                       .typed<c10::intrusive_ptr<::c10d::Work>(
                           at::TensorList,
                           const c10::intrusive_ptr<::c10d::ProcessGroup>&,
                           int64_t,
                           int64_t)>();
  return op.call(tensors, process_group, dstRank, tag);
}

c10::intrusive_ptr<Work> recv(
    const c10::intrusive_ptr<ProcessGroup>& process_group,
    at::TensorList tensors,
    int64_t srcRank,
    int64_t tag) {
  static auto op = c10::Dispatcher::singleton()
                       .findSchemaOrThrow("c10d::recv_", "")
                       .typed<c10::intrusive_ptr<::c10d::Work>(
                           at::TensorList,
                           const c10::intrusive_ptr<::c10d::ProcessGroup>&,
                           int64_t,
                           int64_t)>();
  return op.call(tensors, process_group, srcRank, tag);
}

} // namespace ops
} // namespace c10d<|MERGE_RESOLUTION|>--- conflicted
+++ resolved
@@ -7,29 +7,7 @@
 namespace c10d {
 namespace {
 
-<<<<<<< HEAD
-c10::intrusive_ptr<Work> reduce_scatter_(
-=======
-std::tuple<std::vector<std::vector<at::Tensor>>, c10::intrusive_ptr<Work>>
-allgather_(
-    const std::vector<std::vector<at::Tensor>>& output_tensors,
-    const std::vector<at::Tensor>& input_tensors,
-    const c10::intrusive_ptr<ProcessGroup>& process_group,
-    int64_t timeout) {
-  auto work = process_group->allgather(
-      const_cast<std::vector<std::vector<at::Tensor>>&>(output_tensors),
-      const_cast<std::vector<at::Tensor>&>(input_tensors),
-      AllgatherOptions{std::chrono::milliseconds(timeout)});
-
-  // Copy output tensors (not storage) so that this can be used in a functional
-  // manner
-  return std::
-      tuple<std::vector<std::vector<at::Tensor>>, c10::intrusive_ptr<Work>>(
-          output_tensors, work);
-}
-
 std::tuple<std::vector<at::Tensor>, c10::intrusive_ptr<Work>> reduce_scatter_(
->>>>>>> 4e915d3e
     const std::vector<at::Tensor>& output_tensors,
     const std::vector<std::vector<at::Tensor>>& input_tensors,
     const c10::intrusive_ptr<ProcessGroup>& process_group,
@@ -110,7 +88,7 @@
   m.def(
       "allreduce_(Tensor[] tensors, __torch__.torch.classes.c10d.ProcessGroup process_group, __torch__.torch.classes.c10d.ReduceOp reduce_op, int timeout) -> (Tensor[], __torch__.torch.classes.c10d.Work)");
   m.def(
-      "allgather_(Tensor[][] output_tensors, Tensor[] input_tensors, __torch__.torch.classes.c10d.ProcessGroup process_group, int timeout) -> __torch__.torch.classes.c10d.Work");
+      "allgather_(Tensor[][] output_tensors, Tensor[] input_tensors, __torch__.torch.classes.c10d.ProcessGroup process_group, int timeout) -> (Tensor[], __torch__.torch.classes.c10d.Work)");
   m.def(
       "reduce_scatter_",
       dispatch(c10::DispatchKey::CompositeExplicitAutograd, reduce_scatter_));
