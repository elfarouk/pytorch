#include <ATen/core/functional.h>
#include <torch/csrc/cuda/device_set.h>
#include <torch/csrc/cuda/nccl.h>

#include <ATen/ATen.h>
#include <c10/cuda/CUDAException.h>
#include <c10/cuda/CUDAGuard.h>
#include <c10/util/Exception.h>
#include <c10/util/hash.h>
#include <c10/util/irange.h>

#include <nccl.h>

#include <limits>
#include <sstream>
#include <type_traits>
#include <unordered_map>

ncclComm_t* to_nccl_comm(torch::cuda::nccl::ncclComm_t* var) {
  return reinterpret_cast<ncclComm_t*>(var);
}

ncclComm_t to_nccl_comm(torch::cuda::nccl::ncclComm_t var) {
  return reinterpret_cast<ncclComm_t>(var);
}

ncclUniqueId* to_nccl_unique_id(torch::cuda::nccl::ncclUniqueId* var) {
  return reinterpret_cast<ncclUniqueId*>(var);
}

ncclResult_t to_nccl_result(torch::cuda::nccl::ncclResult var) {
  switch (var) {
    case torch::cuda::nccl::ncclResult::Success:
      return ncclResult_t::ncclSuccess;
    case torch::cuda::nccl::ncclResult::UnhandledCudaError:
      return ncclResult_t::ncclUnhandledCudaError;
    case torch::cuda::nccl::ncclResult::SystemError:
      return ncclResult_t::ncclSystemError;
    case torch::cuda::nccl::ncclResult::InternalError:
      return ncclResult_t::ncclInternalError;
    case torch::cuda::nccl::ncclResult::InvalidArgument:
      return ncclResult_t::ncclInvalidArgument;
    case torch::cuda::nccl::ncclResult::InvalidUsage:
      return ncclResult_t::ncclInvalidUsage;
    case torch::cuda::nccl::ncclResult::NumResults:
      return ncclResult_t::ncclNumResults;
    default:
      throw std::runtime_error("Unconvertible NCCL type");
  }
}

torch::cuda::nccl::ncclResult from_nccl_result(ncclResult_t var) {
  switch (var) {
    case ncclSuccess:
      return torch::cuda::nccl::ncclResult::Success;
    case ncclUnhandledCudaError:
      return torch::cuda::nccl::ncclResult::UnhandledCudaError;
    case ncclSystemError:
      return torch::cuda::nccl::ncclResult::SystemError;
    case ncclInternalError:
      return torch::cuda::nccl::ncclResult::InternalError;
    case ncclInvalidArgument:
      return torch::cuda::nccl::ncclResult::InvalidArgument;
    case ncclInvalidUsage:
      return torch::cuda::nccl::ncclResult::InvalidUsage;
    case ncclNumResults:
      return torch::cuda::nccl::ncclResult::NumResults;
    default:
      throw std::runtime_error("Unconvertible NCCL type");
  }
}

ncclDataType_t to_nccl_data_type(c10::ScalarType type) {
  switch (type) {
    case at::kFloat:
      return ncclDataType_t::ncclFloat;
    case at::kHalf:
      return ncclDataType_t::ncclHalf;
    case at::kDouble:
      return ncclDataType_t::ncclDouble;
    case at::kLong:
      return ncclDataType_t::ncclInt64;
    case at::kInt:
      return ncclDataType_t::ncclInt;
    case at::kChar:
      return ncclDataType_t::ncclChar;
    case at::kByte:
      return ncclDataType_t::ncclUint8;
    case at::kBool:
      return ncclDataType_t::ncclUint8;
#if HAS_NCCL_BF16_DATATYPE
    case at::kBFloat16:
      return ncclDataType_t::ncclBfloat16;
#endif
    default:
      TORCH_CHECK(false, "Unconvertible NCCL type ", type);
  }
}

ncclDataType_t to_nccl_data_type(const at::Tensor& t) {
  if (!t.is_cuda()) {
    TORCH_CHECK(
        false,
        "NCCL only supports CUDA tensors, but got a tensor on ",
        t.device());
  }
  return to_nccl_data_type(t.scalar_type());
}

ncclRedOp_t to_nccl_red_op(int var) {
  return (ncclRedOp_t)(var);
}

namespace torch {
namespace cuda {
namespace nccl {

using namespace at;

namespace detail {

static inline void NCCL_CHECK(ncclResult_t result) {
  NCCL_CHECK(from_nccl_result(result));
}

void throw_nccl_error(torch::cuda::nccl::ncclResult status) {
  std::ostringstream err;
  err << "NCCL Error " << static_cast<int>(status) << ": "
      << ncclGetErrorString(to_nccl_result(status));
  throw std::runtime_error(err.str());
}

struct NcclCommList {
  std::unique_ptr<ncclComm_t[]> comms;
  int ndevices;
  NcclCommList(const std::vector<int>& devices)
      : comms(new ncclComm_t[devices.size()]), ndevices(devices.size()) {
    NCCL_CHECK(ncclCommInitAll(
        to_nccl_comm(comms.get()), devices.size(), devices.data()));
  }
  NcclCommList(NcclCommList&& foo) = default;
  ~NcclCommList() {
    if (comms) {
      for (const auto i : c10::irange(ndevices)) {
        int dummy_var;
        if (C10_CUDA_ERROR_HANDLED(cudaGetDevice(&dummy_var)) != cudaSuccess) {
          /* there are cases when this destructor is called after the
           CUDA driver is already unloaded from the process.
           In these cases, skip ncclCommDestroy */
          return;
        }
        comm_destroy(comms[i]);
      }
    }
  }
  ArrayRef<ncclComm_t> ref() const {
    return ArrayRef<ncclComm_t>(comms.get(), ndevices);
  }
};

using device_list = std::vector<int>;
// accesses to this object have to be guarded by THC's CudaFreeMutex
static std::unordered_map<device_list, NcclCommList, c10::hash<device_list>>
    _communicators;

ArrayRef<ncclComm_t> get_communicators(TensorList inputs) {
  static auto get_device = [](const at::Tensor& t) -> int {
    return t.get_device();
  };
  device_list devices = fmap(inputs, get_device);
  auto it = _communicators.find(devices);
  if (it == _communicators.end())
    std::tie(it, std::ignore) = _communicators.emplace(devices, devices);
  return it->second.ref();
}

static inline void check_tensor(
    const at::Tensor& input,
    const at::optional<at::Tensor>& output,
    int input_multiplier,
    int output_multiplier,
    int64_t ref_numel,
    ScalarType ref_dtype) {
  auto check_one = [&](const at::Tensor& tensor) {
    if (!tensor.is_cuda() || tensor.is_sparse()) {
      throw std::runtime_error(
          "input and output elements have to be cuda dense Tensors");
    }

    if (ref_dtype != tensor.scalar_type()) {
      throw std::runtime_error(
          "all inputs and outputs must be of the same Tensor dtype");
    }

    if (!tensor.is_contiguous()) {
      throw std::runtime_error("all inputs and outputs have to be contiguous");
    }
  };

  check_one(input);

  // all inputs must be same size
  if (input.numel() != ref_numel) {
    throw std::runtime_error(
        "all inputs must have the same number of elements");
  }

  if (output) {
    check_one(*output);

    // inputs and outputs must be on same device respectively
    if (input.get_device() != output->get_device()) {
      throw std::runtime_error("input and output must be on the same device");
    }

    if (output->numel() * output_multiplier != ref_numel * input_multiplier) {
      throw std::runtime_error(
          "output must be of size input_size * size_multiplier");
    }
  }
}

void check_inputs(
    TensorList inputs,
    TensorList outputs,
    int input_multiplier,
    int output_multiplier) {
  // len(inputs) == len(outputs)
  size_t len = inputs.size();

  if (len <= 0) {
    throw std::runtime_error("input sequence can't be empty");
  }

  if (len != outputs.size()) {
    std::stringstream err;
    err << "inputs and outputs sequences have to be of the same length, but got input of length "
        << len << " and output of length " << outputs.size();
    throw std::runtime_error(err.str());
  }

  device_set devices;
  int64_t numel = inputs[0].numel();
  auto dtype = inputs[0].scalar_type();

  for (const auto i : c10::irange(len)) {
    auto input = inputs[i];
    auto output = outputs[i];

    check_tensor(
        input, output, input_multiplier, output_multiplier, numel, dtype);

    auto input_device = input.get_device();
    // inputs must be on unique devices
    if (devices.test(input_device)) {
      throw std::runtime_error("inputs must be on unique devices");
    }
    devices.set(input_device);
  }
}

void check_inputs(
    TensorList inputs,
    const at::Tensor& output,
    int root,
    int input_multiplier,
    int output_multiplier) {
  auto len = inputs.size();

  if (len <= 0) {
    throw std::runtime_error("input sequence can't be empty");
  }

  device_set devices;
  int64_t numel = inputs[0].numel();
  auto dtype = inputs[0].scalar_type();

  for (const auto i : c10::irange(len)) {
    auto input = inputs[i];

    check_tensor(
        input,
        i == static_cast<decltype(i)>(root) ? at::optional<at::Tensor>{output}
                                            : at::nullopt,
        input_multiplier,
        output_multiplier,
        numel,
        dtype);

    auto input_device = input.get_device();
    // inputs must be on unique devices
    if (devices.test(input_device)) {
      throw std::runtime_error("inputs must be on unique devices");
    }
    devices.set(input_device);
  }
}

} // namespace detail

AutoNcclGroup::AutoNcclGroup() {
  (c10::cuda::getFreeMutex())->lock();
<<<<<<< HEAD
=======
#endif
>>>>>>> 1d077f28
#if defined(NCCL_MAJOR) && (NCCL_MAJOR >= 2)
  detail::NCCL_CHECK(ncclGroupStart());
#endif
}

AutoNcclGroup::~AutoNcclGroup() noexcept(false) {
#if defined(NCCL_MAJOR) && (NCCL_MAJOR >= 2)
  detail::NCCL_CHECK(ncclGroupEnd());
#endif
  (c10::cuda::getFreeMutex())->unlock();
}

bool is_available(TensorList tensors) {
#ifdef USE_NCCL
  device_set devices;
  for (auto& tensor : tensors) {
    if (!tensor.is_cuda() || tensor.is_sparse())
      return false;
    if (!tensor.is_contiguous())
      return false;
    auto device = tensor.get_device();
    if (devices[device])
      return false;
    devices[device] = true;
  }
  return true;
#else
  return false;
#endif
}

std::uint64_t version() {
#if defined(NCCL_MAJOR)
  constexpr std::uint64_t ver = (((uint64_t)NCCL_MAJOR) << 32) |
      (((uint64_t)NCCL_MINOR) << 16) | ((uint64_t)NCCL_PATCH);
  return ver;
#elif defined(USE_NCCL)
  // return major version "1"
  return ((uint64_t)1) << 32;
#else
  return 0;
#endif
}

void get_unique_id(ncclUniqueId& id) {
#ifdef USE_NCCL
  using namespace torch::cuda::nccl::detail;
  NCCL_CHECK(ncclGetUniqueId(to_nccl_unique_id(&id)));
#else
  AT_ERROR("PyTorch built without NCCL support");
#endif
}

ncclComm_t comm_init_rank(int nranks, const ncclUniqueId& comm_id, int rank) {
#ifdef USE_NCCL
  using namespace torch::cuda::nccl::detail;
  ncclComm_t comm;
  ncclUniqueId id = comm_id;
  NCCL_CHECK(ncclCommInitRank(
      to_nccl_comm(&comm), nranks, *(to_nccl_unique_id(&id)), rank));
  return comm;
#else
  return nullptr;
#endif
}

void comm_destroy(ncclComm_t comm) {
  /*
   * TODO(T30279827) Temporarily disable calling ncclCommDestroy
   * Calling ncclCommDestroy while program exiting is undefined
   * according to Nvidia, and lead to segfault in NCCL 2
   * (whether it is called before or after the CUDA runtime destructor).
   * Temporarily disable it in destructor to avoid segfault.
   * Following up with Nvidia for long term solution.
   */
  return;

#ifdef USE_NCCL
  using namespace torch::cuda::nccl::detail;
  NCCL_CHECK(ncclCommDestroy(to_nccl_comm(comm)));
#endif
}

namespace {
// NCCL changed the numerical type used for count between NCCL1 and NCCL2.
// So we use the following struct, which gets the type of the second argument
// of T, if T is a function type, with ncclBcast, to get that type statically
// and programmatically.

template <typename T>
struct GetSecondArgType;

template <typename R, typename Arg0, typename Arg1, typename... Args>
struct GetSecondArgType<R(Arg0, Arg1, Args...)> {
  typedef typename std::decay<Arg1>::type type;
};

constexpr auto count_max =
    std::numeric_limits<GetSecondArgType<decltype(ncclBcast)>::type>::max();
} // namespace

size_t get_max_count() {
  return count_max;
}

void broadcast(
    TensorList tensors,
    const stream_list& streams,
    const comm_list& user_comms) {
#ifdef USE_NCCL
  using namespace torch::cuda::nccl::detail;
  check_inputs(tensors, tensors, 1, 1);
  auto data_type = to_nccl_data_type(tensors[0]);
  int64_t numel = tensors[0].numel();

  const auto comms = user_comms.empty() ? get_communicators(tensors)
                                        : ArrayRef<ncclComm_t>(user_comms);

  AutoNcclGroup nccl_group_guard;
  at::cuda::OptionalCUDAGuard device_guard;
  for (size_t i = 0, num_tensors = tensors.size(); i < num_tensors; i++) {
    int device = tensors[i].get_device();
    device_guard.set_index(device);
    // Default to the current stream
    const auto stream = (streams.empty() || !streams[i])
        ? at::cuda::getCurrentCUDAStream(device).stream()
        : streams[i]->stream();
    TORCH_CHECK(
        static_cast<uint64_t>(numel) <= static_cast<uint64_t>(count_max),
        "Broadcast tensor has ",
        numel,
        " elements, which exceeds the "
        "maximum NCCL supports (",
        count_max,
        ")");
    ncclComm_t comm = comms[i];
    NCCL_CHECK(ncclBcast(
        tensors[i].data_ptr(),
        numel,
        data_type,
        0,
        to_nccl_comm(comm),
        stream));
  }
#else
  AT_ERROR("PyTorch built without NCCL support");
#endif
}

void reduce(
    const std::vector<at::Tensor>& inputs,
    at::Tensor& output,
    int32_t root,
    int32_t op,
    const stream_list& streams,
    const comm_list& user_comms) {
#ifdef USE_NCCL
  using namespace torch::cuda::nccl::detail;
  TORCH_CHECK(
      root >= 0 && static_cast<size_t>(root) < inputs.size(), "invalid root");

  check_inputs(inputs, output, root, 1, 1);
  const auto len = inputs.size();

  auto data_type = to_nccl_data_type(inputs[0]);

  const auto count = inputs[0].numel();
  auto comms_ref = user_comms.empty() ? get_communicators(inputs)
                                      : ArrayRef<ncclComm_t>(user_comms);

  AutoNcclGroup nccl_group_guard;
  at::cuda::OptionalCUDAGuard device_guard;
  for (const auto i : c10::irange(len)) {
    int device = inputs[i].device().index();
    device_guard.set_index(device);
    // Default to the current stream
    const auto stream = (streams.empty() || !streams[i])
        ? at::cuda::getCurrentCUDAStream(device).stream()
        : streams[i]->stream();

    ncclComm_t comm = comms_ref[i];
    NCCL_CHECK(ncclReduce(
        inputs[i].data_ptr(),
        static_cast<decltype(i)>(root) == i ? output.data_ptr() : nullptr,
        count,
        data_type,
        to_nccl_red_op(op),
        root,
        to_nccl_comm(comm),
        stream));
  }
#else
  AT_ERROR("PyTorch built without NCCL support");
#endif
}

void reduce(
    std::vector<at::Tensor>& inputs,
    int32_t root,
    int32_t op,
    const stream_list& streams,
    const comm_list& user_comms) {
  reduce(inputs, /*output=*/inputs[root], root, op, streams, user_comms);
}

void all_reduce(
    const std::vector<at::Tensor>& inputs,
    std::vector<at::Tensor>& outputs,
    int32_t op,
    const stream_list& streams,
    const comm_list& user_comms) {
#ifdef USE_NCCL
  using namespace torch::cuda::nccl::detail;
  check_inputs(inputs, outputs, 1, 1);
  const auto len = inputs.size();

  auto data_type = to_nccl_data_type(inputs[0]);

  const auto count = inputs[0].numel();
  auto comms_ref = user_comms.empty() ? get_communicators(inputs)
                                      : ArrayRef<ncclComm_t>(user_comms);

  AutoNcclGroup nccl_group_guard;
  at::cuda::OptionalCUDAGuard device_guard;
  for (const auto i : c10::irange(len)) {
    int device = inputs[i].device().index();
    device_guard.set_index(device);
    // Default to the current stream
    const auto stream = (streams.empty() || !streams[i])
        ? at::cuda::getCurrentCUDAStream(device).stream()
        : streams[i]->stream();

    ncclComm_t comm = comms_ref[i];
    NCCL_CHECK(ncclAllReduce(
        inputs[i].data_ptr(),
        outputs[i].data_ptr(),
        count,
        data_type,
        to_nccl_red_op(op),
        to_nccl_comm(comm),
        stream));
  }
#else
  AT_ERROR("PyTorch built without NCCL support");
#endif
}

void reduce_scatter(
    const std::vector<at::Tensor>& inputs,
    std::vector<at::Tensor>& outputs,
    int32_t op,
    const stream_list& streams,
    const comm_list& user_comms) {
#ifdef USE_NCCL
  using namespace torch::cuda::nccl::detail;
  const auto len = inputs.size();
  check_inputs(inputs, outputs, 1, len);

  auto data_type = to_nccl_data_type(inputs[0]);

  const auto count = inputs[0].numel() / len;
  auto comms_ref = user_comms.empty() ? get_communicators(inputs)
                                      : ArrayRef<ncclComm_t>(user_comms);

  AutoNcclGroup nccl_group_guard;
  at::cuda::OptionalCUDAGuard device_guard;
  for (const auto i : c10::irange(len)) {
    int device = inputs[i].device().index();
    device_guard.set_index(device);
    // Default to the current stream
    const auto stream = (streams.empty() || !streams[i])
        ? at::cuda::getCurrentCUDAStream(device).stream()
        : streams[i]->stream();

    ncclComm_t comm = comms_ref[i];
    NCCL_CHECK(ncclReduceScatter(
        inputs[i].data_ptr(),
        outputs[i].data_ptr(),
        count,
        data_type,
        to_nccl_red_op(op),
        to_nccl_comm(comm),
        stream));
  }
#else
  AT_ERROR("PyTorch built without NCCL support");
#endif
}

void all_gather(
    const std::vector<at::Tensor>& inputs,
    std::vector<at::Tensor>& outputs,
    const stream_list& streams,
    const comm_list& user_comms) {
#ifdef USE_NCCL
  using namespace torch::cuda::nccl::detail;
  const auto len = inputs.size();
  check_inputs(inputs, outputs, len, 1);

  auto data_type = to_nccl_data_type(inputs[0]);

  const auto count = inputs[0].numel();
  auto comms_ref = user_comms.empty() ? get_communicators(inputs)
                                      : ArrayRef<ncclComm_t>(user_comms);

  AutoNcclGroup nccl_group_guard;
  at::cuda::OptionalCUDAGuard device_guard;
  for (const auto i : c10::irange(len)) {
    int device = inputs[i].device().index();
    device_guard.set_index(device);
    // Default to the current stream
    const auto stream = (streams.empty() || !streams[i])
        ? at::cuda::getCurrentCUDAStream(device).stream()
        : streams[i]->stream();

    ncclComm_t comm = comms_ref[i];
#if defined(NCCL_MAJOR) && (NCCL_MAJOR >= 2)
    NCCL_CHECK(ncclAllGather(
        inputs[i].data_ptr(),
        outputs[i].data_ptr(),
        count,
        data_type,
        to_nccl_comm(comm),
        stream));
#else
    NCCL_CHECK(ncclAllGather(
        inputs[i].data_ptr(),
        count,
        data_type,
        outputs[i].data_ptr(),
        to_nccl_comm(comm),
        stream));
#endif
  }
#else
  AT_ERROR("PyTorch built without NCCL support");
#endif
}

void all2all_single_equal_split(
    at::Tensor& input,
    at::Tensor& output,
    int size,
    ncclComm_t _comm,
    at::cuda::CUDAStream& stream) {
#ifdef USE_NCCL
#if defined(NCCL_MAJOR) && (NCCL_MAJOR == 2) && \
    (NCCL_MAJOR * 10 + NCCL_MINOR) >= 27
  using namespace torch::cuda::nccl::detail;

  int numranks;
  auto type = to_nccl_data_type(input);
  size_t count = input.numel() / size;
  size_t rankdiff = input.nbytes() / size;
  const auto* sendbuff = reinterpret_cast<char*>(input.data_ptr());
  auto* recvbuff = reinterpret_cast<char*>(output.data_ptr());
  auto comm = to_nccl_comm(_comm);
#if defined(USE_ROCM) && ROCM_VERSION >= 50000
  NCCL_CHECK(ncclAllToAll(sendbuff, recvbuff, count, type, comm, stream));
#else
  NCCL_CHECK(ncclCommCount(comm, &numranks));
  NCCL_CHECK(ncclGroupStart());
  for (const auto r : c10::irange(numranks)) {
    // NCCL uses 0 byte message for synchronization
    // Avoid send/recv when message size is zero
    if (count != 0) {
      NCCL_CHECK(
          ncclSend(sendbuff + r * rankdiff, count, type, r, comm, stream));
      NCCL_CHECK(
          ncclRecv(recvbuff + r * rankdiff, count, type, r, comm, stream));
    }
  }
  NCCL_CHECK(ncclGroupEnd());
#endif
#else
  AT_ERROR("all2all is only supported for NCCL lib version >= 2.7.0");
#endif
#else
  AT_ERROR("PyTorch built without NCCL support");
#endif
}

void all2all_single_unequal_split(
    void* sendbuff,
    const size_t* sendcounts,
    const size_t* senddispls,
    void* recvbuff,
    const size_t* recvcounts,
    const size_t* recvdispls,
    size_t size,
    c10::ScalarType _type,
    ncclComm_t _comm,
    at::cuda::CUDAStream& stream) {
#ifdef USE_NCCL
#if defined(NCCL_MAJOR) && (NCCL_MAJOR == 2) && \
    (NCCL_MAJOR * 10 + NCCL_MINOR) >= 27
  using namespace torch::cuda::nccl::detail;

  auto type = to_nccl_data_type(_type);
  auto comm = to_nccl_comm(_comm);
  int numranks;
  NCCL_CHECK(ncclCommCount(comm, &numranks));
  NCCL_CHECK(ncclGroupStart());
  for (const auto r : c10::irange(numranks)) {
    // NCCL uses 0 byte message for synchronization
    // Avoid send/recv when message size is zero
    if (sendcounts[r] != 0) {
      NCCL_CHECK(ncclSend(
          ((char*)sendbuff) + senddispls[r] * size,
          sendcounts[r],
          type,
          r,
          comm,
          stream));
    }
    if (recvcounts[r] != 0) {
      NCCL_CHECK(ncclRecv(
          ((char*)recvbuff) + recvdispls[r] * size,
          recvcounts[r],
          type,
          r,
          comm,
          stream));
    }
  }
  NCCL_CHECK(ncclGroupEnd());
#else
  AT_ERROR("all2all is only supported for NCCL lib version >= 2.7.0");
#endif
#else
  AT_ERROR("PyTorch built without NCCL support");
#endif
}

void all2all(
    std::vector<at::Tensor>& outputTensors,
    std::vector<at::Tensor>& inputTensors,
    ncclComm_t _comm,
    at::cuda::CUDAStream& stream) {
#ifdef USE_NCCL
#if defined(NCCL_MAJOR) && (NCCL_MAJOR == 2) && \
    (NCCL_MAJOR * 10 + NCCL_MINOR) >= 27
  using namespace torch::cuda::nccl::detail;
  auto comm = to_nccl_comm(_comm);

  NCCL_CHECK(ncclGroupStart());
  for (const auto r : c10::irange(outputTensors.size())) {
    at::Tensor& input = inputTensors[r];
    at::Tensor& output = outputTensors[r];
    if (input.numel() != 0) {
      NCCL_CHECK(ncclSend(
          input.data_ptr(),
          input.numel(),
          to_nccl_data_type(input),
          r,
          comm,
          stream.stream()));
    }
    if (output.numel() != 0) {
      NCCL_CHECK(ncclRecv(
          output.data_ptr(),
          output.numel(),
          to_nccl_data_type(output),
          r,
          comm,
          stream.stream()));
    }
  }
  NCCL_CHECK(ncclGroupEnd());
#else
  AT_ERROR("all2all is only supported for NCCL lib version >= 2.7.0");
#endif
#else
  AT_ERROR("PyTorch built without NCCL support");
#endif
}

void send(
    const at::Tensor& input,
    ncclComm_t comm,
    at::cuda::CUDAStream stream,
    int dst) {
#ifdef USE_NCCL
#if defined(NCCL_MAJOR) && (NCCL_MAJOR == 2) && defined(NCCL_MINOR) && \
    (NCCL_MINOR >= 7)
  using namespace torch::cuda::nccl::detail;
  NCCL_CHECK(ncclSend(
      input.data_ptr(),
      input.numel(),
      to_nccl_data_type(input),
      dst,
      to_nccl_comm(comm),
      stream.stream()));
#else
  AT_ERROR("Send is only supported for NCCL lib version >= 2.7.0");
#endif
#else
  AT_ERROR("PyTorch built without NCCL support");
#endif
}

void recv(
    at::Tensor& output,
    ncclComm_t comm,
    at::cuda::CUDAStream stream,
    int src) {
#ifdef USE_NCCL
#if defined(NCCL_MAJOR) && (NCCL_MAJOR == 2) && defined(NCCL_MINOR) && \
    (NCCL_MINOR >= 7)
  using namespace torch::cuda::nccl::detail;
  NCCL_CHECK(ncclRecv(
      output.data_ptr(),
      output.numel(),
      to_nccl_data_type(output),
      src,
      to_nccl_comm(comm),
      stream.stream()));
#else
  AT_ERROR("Recv is only supported for NCCL lib version >= 2.7.0");
#endif
#else
  AT_ERROR("PyTorch built without NCCL support");
#endif
}

void gather(
    const at::Tensor& inputs,
    std::vector<at::Tensor>& outputs,
    ncclComm_t _comm,
    at::cuda::CUDAStream& stream,
    int32_t root) {
#ifdef USE_NCCL
#if defined(NCCL_MAJOR) && (NCCL_MAJOR == 2) && \
    (NCCL_MAJOR * 10 + NCCL_MINOR) >= 27
  using namespace torch::cuda::nccl::detail;

  auto comm = to_nccl_comm(_comm);
  int numranks, cur_rank;
  NCCL_CHECK(ncclCommCount(comm, &numranks));
  NCCL_CHECK(ncclCommUserRank(comm, &cur_rank));

  size_t count = inputs.numel();
  auto type = to_nccl_data_type(inputs);
  const auto* sendbuff = reinterpret_cast<char*>(inputs.data_ptr());

  NCCL_CHECK(ncclGroupStart());

  if (cur_rank == root) {
    for (const auto r : c10::irange(numranks)) {
      if (r != root) {
        auto* recvbuff = reinterpret_cast<char*>(outputs[r].data_ptr());
        NCCL_CHECK(ncclRecv(recvbuff, count, type, r, comm, stream));
      } else {
        // on its own rank, simply copy from the input
        outputs[r].copy_(inputs);
      }
    }
  } else {
    NCCL_CHECK(ncclSend(sendbuff, count, type, root, comm, stream));
  }
  NCCL_CHECK(ncclGroupEnd());

#else
  AT_ERROR("gather is only supported for NCCL lib version >= 2.7.0");
#endif
#else
  AT_ERROR("PyTorch built without NCCL support");
#endif
}

void scatter(
    const std::vector<at::Tensor>& inputs,
    at::Tensor& outputs,
    ncclComm_t _comm,
    at::cuda::CUDAStream& stream,
    int32_t root) {
#ifdef USE_NCCL
#if defined(NCCL_MAJOR) && (NCCL_MAJOR == 2) && \
    (NCCL_MAJOR * 10 + NCCL_MINOR) >= 27
  using namespace torch::cuda::nccl::detail;

  auto comm = to_nccl_comm(_comm);
  int numranks, cur_rank;
  NCCL_CHECK(ncclCommCount(comm, &numranks));
  NCCL_CHECK(ncclCommUserRank(comm, &cur_rank));

  NCCL_CHECK(ncclGroupStart());
  if (cur_rank == root) {
    for (const auto r : c10::irange(numranks)) {
      if (r != root) {
        size_t send_count = inputs[r].numel();
        auto send_type = to_nccl_data_type(inputs[r]);
        const auto* sendbuff = reinterpret_cast<char*>(inputs[r].data_ptr());
        NCCL_CHECK(ncclSend(sendbuff, send_count, send_type, r, comm, stream));
      } else {
        // on its own rank, simply copy it to the output
        outputs.copy_(inputs[r]);
      }
    }
  } else {
    size_t recv_count = outputs.numel();
    auto recv_type = to_nccl_data_type(outputs);
    auto* recvbuff = reinterpret_cast<char*>(outputs.data_ptr());
    NCCL_CHECK(ncclRecv(recvbuff, recv_count, recv_type, root, comm, stream));
  }
  NCCL_CHECK(ncclGroupEnd());

#else
  AT_ERROR("scatter is only supported for NCCL lib version >= 2.7.0");
#endif
#else
  AT_ERROR("PyTorch built without NCCL support");
#endif
}

} // namespace nccl
} // namespace cuda
} // namespace torch<|MERGE_RESOLUTION|>--- conflicted
+++ resolved
@@ -299,11 +299,10 @@
 } // namespace detail
 
 AutoNcclGroup::AutoNcclGroup() {
+#if defined(NCCL_MAJOR) && (NCCL_MAJOR < 2)
+  // nccl < 2.0 cannot be called concurrently with cudaFree
   (c10::cuda::getFreeMutex())->lock();
-<<<<<<< HEAD
-=======
-#endif
->>>>>>> 1d077f28
+#endif
 #if defined(NCCL_MAJOR) && (NCCL_MAJOR >= 2)
   detail::NCCL_CHECK(ncclGroupStart());
 #endif
@@ -313,7 +312,9 @@
 #if defined(NCCL_MAJOR) && (NCCL_MAJOR >= 2)
   detail::NCCL_CHECK(ncclGroupEnd());
 #endif
+#if defined(NCCL_MAJOR) && (NCCL_MAJOR < 2)
   (c10::cuda::getFreeMutex())->unlock();
+#endif
 }
 
 bool is_available(TensorList tensors) {
