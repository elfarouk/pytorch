--- conflicted
+++ resolved
@@ -3,8 +3,8 @@
 from enum import auto, Enum
 from itertools import accumulate, chain
 from typing import (
+    Any,
     cast,
-    Any,
     Dict,
     Generator,
     Iterator,
@@ -23,11 +23,14 @@
 import torch.nn.functional as F
 from torch import Tensor
 
-<<<<<<< HEAD
-from ._utils import _alloc_storage, _free_storage, _same_storage, p_assert
-=======
-from ._utils import _alloc_storage, _free_storage, _set_flattened, p_assert
->>>>>>> 235d4200
+from ._utils import (
+    _alloc_storage,
+    _free_storage,
+    _same_storage,
+    _set_flattened,
+    p_assert,
+)
+
 
 __all__ = [
     "FlatParameter",
@@ -48,11 +51,15 @@
     :class:`TensorFlattener` that implements the two transforms.
     """
 
-    def pre_flatten_transform(self, tensor: torch.Tensor) -> Tuple[Optional[Any], torch.Tensor]:
+    def pre_flatten_transform(
+        self, tensor: torch.Tensor
+    ) -> Tuple[Optional[Any], torch.Tensor]:
         # E.g. Converting `ShardedTensor` to local tensor
         ...
 
-    def post_unflatten_transform(self, tensor: torch.Tensor, param_extension: Any) -> torch.Tensor:
+    def post_unflatten_transform(
+        self, tensor: torch.Tensor, param_extension: Any
+    ) -> torch.Tensor:
         # E.g. Converting local tensor to `ShardedTensor`
         ...
 
@@ -230,12 +237,9 @@
         shapes: List[torch.Size],
         prefixed_param_names: List[str],
         shared_param_infos: List[SharedParamInfo],
-<<<<<<< HEAD
+        param_extensions: List[Any],
         params: Optional[List[nn.Parameter]],
         shared_params: Optional[List[nn.Parameter]],
-=======
-        param_extensions: List[Any],
->>>>>>> 235d4200
     ) -> None:
         """
         Initializes attributes holding metadata about the original parameters
@@ -262,7 +266,7 @@
         self._shapes = tuple(shapes)
         self._prefixed_param_names = tuple(prefixed_param_names)
         self._shared_param_infos = tuple(shared_param_infos)
-<<<<<<< HEAD
+        self._param_extensions = tuple(param_extensions)
         assert (params is None) == (shared_params is None)
         if params is not None:
             assert shared_params is not None
@@ -270,16 +274,13 @@
             self._shared_params: Optional[Tuple[nn.Parameter, ...]] = tuple(
                 shared_params
             )
-            # Set `_flattened` on the original parameters to avoid flattening
-            # them into another `FlatParameter` during recursive construction
+            # Mark the original parameters to avoid flattening them into
+            # another `FlatParameter` during recursive construction
             for param in chain(self._params, self._shared_params):
-                param._flattened = True  # type: ignore[attr-defined]
+                _set_flattened(param)
         else:
             self._params = None
             self._shared_params = None
-=======
-        self._param_extensions = tuple(param_extensions)
->>>>>>> 235d4200
         self._unpadded_unsharded_size = self.size()
         _set_flattened(self)
 
@@ -367,11 +368,8 @@
         shared_param_infos: List[SharedParamInfo] = []
         shared_param_memo: Dict[nn.Parameter, Tuple[nn.Module, str, str]] = {}
         params_to_flatten: List[nn.Parameter] = []
-<<<<<<< HEAD
         shared_params: List[nn.Parameter] = []
-=======
         param_extensions: List[Any] = []
->>>>>>> 235d4200
         dtype: Optional[torch.dtype] = None
         requires_grad: Optional[bool] = None
         for submodule_name, submodule in module.named_modules():
@@ -444,12 +442,9 @@
             shapes,
             prefixed_param_names,
             shared_param_infos,
-<<<<<<< HEAD
+            param_extensions,
             params_to_flatten if use_orig_params else None,
             shared_params if use_orig_params else None,
-=======
-            param_extensions,
->>>>>>> 235d4200
         )
 
     @staticmethod
@@ -1071,17 +1066,13 @@
         self._check_unsharded()
         self._registered_orig_params = False
         views = self._get_unflat_views(self.flat_param)
-<<<<<<< HEAD
         for i, (view, (param_name, module, _)) in enumerate(
             zip(views, self.flat_param._param_infos)
         ):
-=======
-        for i, (view, (param_name, module, _)) in enumerate(zip(views, self.flat_param._param_infos)):
             if _flattener is not None:
                 param_extension = self.flat_param._param_extensions[i]
                 if param_extension is not None:
                     view = _flattener.post_unflatten_transform(view, param_extension)
->>>>>>> 235d4200
             if hasattr(module, param_name):
                 delattr(module, param_name)
             if self._use_orig_params and as_params:
