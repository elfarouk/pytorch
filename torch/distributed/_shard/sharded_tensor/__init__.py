--- conflicted
+++ resolved
@@ -16,11 +16,6 @@
     TensorProperties,
 )
 from .metadata import ShardMetadata  # noqa: F401
-<<<<<<< HEAD
-from .partial_tensor import _PartialTensor
-from .utils import load_with_process_group
-=======
->>>>>>> c1037d0d
 
 
 def empty(sharding_spec: shard_spec.ShardingSpec,
