--- conflicted
+++ resolved
@@ -1,20 +1,12 @@
 # -*- coding: utf-8 -*-
 # Owner(s): ["module: unknown"]
 
-<<<<<<< HEAD
-from torch.ao.pruning import BaseSparsifier
-=======
 from torch.ao.pruning import BasePruner
->>>>>>> 59071730
 import torch
 import torch.nn.functional as F
 from torch import nn
 
-<<<<<<< HEAD
-class ImplementedSparsifier(BaseSparsifier):
-=======
 class ImplementedPruner(BasePruner):
->>>>>>> 59071730
     def __init__(self, **kwargs):
         super().__init__(defaults=kwargs)
 
@@ -35,11 +27,7 @@
         """
         """
         linear = cls(mod.in_features,
-<<<<<<< HEAD
-                      mod.out_features)
-=======
                      mod.out_features)
->>>>>>> 59071730
         return linear
 
 
