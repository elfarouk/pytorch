#pragma once
#include <ATen/MemoryOverlap.h>
#include <ATen/Tensor.h>
#include <c10/core/DispatchKey.h>
#include <c10/core/DispatchKeySet.h>
#include <c10/core/MemoryFormat.h>
#include <c10/core/TensorImpl.h>
#include <c10/util/ArrayRef.h>
#include <c10/util/Exception.h>
#include <c10/util/Metaprogramming.h>
#include <c10/util/irange.h>

namespace at {
namespace native {
struct NestedTensorImpl;
inline bool nested_tensor_impl_is_contiguous(const NestedTensorImpl* nt);

struct TORCH_API NestedTensorImpl : public c10::TensorImpl {
  explicit NestedTensorImpl(
      Storage storage,
      c10::DispatchKeySet key_set,
      const caffe2::TypeMeta data_type,
      at::Tensor nested_sizes,
      at::Tensor nested_strides,
      at::Tensor storage_offsets);

  explicit NestedTensorImpl(
      at::Tensor buffer,
<<<<<<< HEAD
      at::Tensor nested_sizes,
      at::Tensor nested_strides,
      at::Tensor storage_offsets);
  // assume contiguous, `nested_strides` and `offsets`
  // can be infered from `nested_sizes`
  explicit NestedTensorImpl(at::Tensor buffer, at::Tensor nested_sizes);
=======
      at::Tensor nested_size_tensor,
      at::Tensor nested_stride_tensor,
      std::vector<int64_t>&& offsets);
  // assume contiguous, `nested_stride_tensor` and `offsets`
  // can be inferred from `nested_size_tensor`
  explicit NestedTensorImpl(at::Tensor buffer, at::Tensor nested_size_tensor);
>>>>>>> 8290ddf1

  // This constructor is used creating view tensors from nested tensors
  explicit NestedTensorImpl(
      c10::TensorImpl::ImplType impl_type,
      const at::Tensor& base_tensor,
      at::Tensor nested_sizes,
      at::Tensor nested_strides,
      at::Tensor storage_offsets);

  // TODO: don't expose private implementation details like this; in
  // particular, resizing this tensor will mess up our dim() and
  // callers cannot fix it.
  const Tensor& get_nested_sizes() const {
    return nested_sizes_;
  }
  // TODO: don't expose private implementation details like this
  const Tensor& get_nested_strides() const {
    return nested_strides_;
  }
  const Tensor& get_storage_offsets() const {
    return storage_offsets_;
  }
  // Returns nullopt if the ith dimension is irregular. The ith dimension
  // of a NestedTensor is regular if the unbound tensors match in
  // size at the (i-1)th dimension.
  c10::optional<int64_t> opt_size(int64_t d) const {
    d = at::maybe_wrap_dim(d, dim(), false);
    if (opt_sizes_[d] == -1) {
      return c10::nullopt;
    }
    return opt_sizes_[d];
  }

  int64_t size(int64_t d) const {
    c10::optional<int64_t> optional_size = this->opt_size(d);
    TORCH_CHECK(
        optional_size.has_value(),
        "Given dimension ",
        d,
        " is irregular and does not have a size.");
    return *optional_size;
  }
  /**
   * Return a view of the nested tensor as a 1 dimensional contiguous tensor.
   *
   * The buffer tensor created by this function shares the same storage_impl as
   * the original nested tensor, and therefore can be seen as a view.
   *
   * @return A newly constructed view tensor
   */
  at::Tensor get_buffer() const {
    TORCH_CHECK(
        nested_tensor_impl_is_contiguous(this),
        "NestedTensor must be contiguous to get buffer.");
    return get_unsafe_storage_as_tensor();
  }
  /**
   * If possible use get_buffer() instead. This function returns the storage
   * as a tensor directly, which is not safe to use in general. If using this
   * function, The caller must ensure to account for nested_sizes,
   * nested_strides and offsets.
   *
   * @return A newly constructed view tensor
   */
  at::Tensor get_unsafe_storage_as_tensor() const {
    auto buffer_key_set_ = generate_buffer_key_set();
    const auto buffer_size = get_buffer_size();
    auto buffer_tensor_impl = c10::make_intrusive<TensorImpl>(
        c10::TensorImpl::VIEW, Storage(storage_), buffer_key_set_, data_type_);
    buffer_tensor_impl->set_sizes_contiguous(c10::makeArrayRef(buffer_size));
    return Tensor(buffer_tensor_impl);
  }

  int64_t get_buffer_size() const {
    return storage_.nbytes() / data_type_.itemsize();
  }

 protected:
  const char* tensorimpl_type_name() const override;

  // TODO: numel_custom and is_contiguous_custom can be profitably overridden
  // with real implementations
  int64_t numel_custom() const override;
  c10::SymInt sym_numel_custom() const override;
  bool is_contiguous_custom(MemoryFormat) const override;
  int64_t size_custom(int64_t d) const override {
    return this->size(d);
  }
  c10::SymInt sym_size_custom(int64_t d) const override {
    return c10::SymInt{this->size(d)};
  }
  IntArrayRef sizes_custom() const override;
  c10::SymIntArrayRef sym_sizes_custom() const override;
  IntArrayRef strides_custom() const override;
  c10::SymIntArrayRef sym_strides_custom() const override;

  // this one is real
  int64_t dim_custom() const override;

  c10::intrusive_ptr<TensorImpl> shallow_copy_and_detach(
      const c10::VariableVersion& version_counter,
      bool allow_tensor_metadata_change) const override;

  c10::intrusive_ptr<TensorImpl> shallow_copy_and_detach(
      c10::VariableVersion&& version_counter,
      bool allow_tensor_metadata_change) const override;

  void shallow_copy_from(const c10::intrusive_ptr<TensorImpl>& impl) override {
    copy_tensor_metadata(
        /*src_impl=*/impl.get(),
        /*dest_impl=*/this,
        /*version_counter=*/version_counter(),
        /*allow_tensor_metadata_change=*/allow_tensor_metadata_change());
  }

 private:
  // Must be called after any changes to our dim() to sync the state
  // to TensorImpl.
  void refresh_dim();

  const at::Tensor nested_sizes_, nested_strides_;
  // The starting positions of the underlying tensors in contiguous buffer
  // i.e. the buffer memory offsets to get the underlying tensors
  // The reason to keep this metadata is that, without strong enough constraint
  // it cannot be derived from `nested_sizes_`
  // and `nested_strides_`:
  // 1. when buffer has blanks, e.g. [tensor1, blank, tensor2]
  //    this can happen e.g. after slicing a nested tensor
  // 2. when multiple tensors share a same memory
  // 3. when the nesting ordering is changed, e.g. [tensor1, tensor3, tensor2]
  // Some strong enough constraints are:
  // 1. every underlying tensor is contiguous in memory
  //    && nesting in ascending order
  const at::Tensor storage_offsets_;
  // NOTE: -1 here means the size is missing
  // TODO: maybe we can remove this metadata since
  //       we can compute it from `nested_sizes_`
  std::vector<int64_t> opt_sizes_;

  template <typename VariableVersion>
  c10::intrusive_ptr<TensorImpl> shallow_copy_and_detach_core(
      VariableVersion&& version_counter,
      bool allow_tensor_metadata_change) const;

  /**
   * Generates a non-nested key_set from a nested tensor.
   *
   * For many nested tensor kernel implementations a buffer tensor
   * is generated and redispatched to a non-nested kernel this function
   * generates the key set used by that buffer tensor
   *
   * @return Appropriate key set for non-nested tensor
   */
  inline c10::DispatchKeySet generate_buffer_key_set() const {
    auto buffer_key_set = this->key_set();
    const bool Autograd = buffer_key_set.has_any(c10::autograd_dispatch_keyset);
    // Remove nested tensor specific keys
    buffer_key_set = buffer_key_set -
        c10::DispatchKeySet{
            c10::DispatchKey::NestedTensor,
            c10::DispatchKey::AutogradNestedTensor};

    // Add dense tensor specific keys
    buffer_key_set =
        buffer_key_set | c10::DispatchKeySet{c10::DispatchKey::Dense};
    buffer_key_set = Autograd
        ? c10::DispatchKeySet{c10::DispatchKey::Autograd} | buffer_key_set
        : buffer_key_set;

    return buffer_key_set;
  }
};

inline NestedTensorImpl* get_nested_tensor_impl_or_null(
    const at::Tensor& tensor) {
  if (tensor.is_nested()) {
    return static_cast<NestedTensorImpl*>(tensor.unsafeGetTensorImpl());
  }
  return nullptr;
}

inline NestedTensorImpl* get_nested_tensor_impl(const at::Tensor& tensor) {
  TORCH_CHECK(
      tensor.is_nested(), "get_nested_tensor_impl requires a NestedTensor.");
  return static_cast<NestedTensorImpl*>(tensor.unsafeGetTensorImpl());
}

inline bool nested_tensor_impl_is_contiguous(const NestedTensorImpl* nt) {
  int64_t ntensors = nt->size(0);
  if (ntensors == 0) {
    return true;
  }
  const Tensor &sizemat = nt->get_nested_sizes(),
               &stridemat = nt->get_nested_strides();
  int64_t* offsets_ptr = nt->get_storage_offsets().data_ptr<int64_t>();
  int64_t orig_dim = sizemat.size(1);
  // nesting scalars
  if (orig_dim == 0) {
    // each scalar must be contiguous
    // if there is blank memory between underlying scalars
    for (int64_t i = 0; i < ntensors; i++) {
      if (offsets_ptr[i] != i) {
        return false;
      }
    }
  }
  // nesting tensors
  else {
    // if any underlying tensor is non-contiguous
    const int64_t *sizemat_ptr = sizemat.data_ptr<int64_t>(),
                  *stridemat_ptr = stridemat.data_ptr<int64_t>();
    for (int64_t i = 0; i < ntensors; i++) {
      if (stridemat_ptr[orig_dim - 1] != 1) {
        return false;
      }
      int64_t product = sizemat_ptr[orig_dim - 1];
      for (int64_t j = orig_dim - 2; j >= 0; j--) {
        if (stridemat_ptr[j] != product) {
          return false;
        }
        product *= sizemat_ptr[j];
      }
      sizemat_ptr += orig_dim;
      stridemat_ptr += orig_dim;
    }
<<<<<<< HEAD
    // if there is blanck memory between underlying tensors
    if (offsets_ptr[0] != 0) {
=======
    // if there is blank memory between underlying tensors
    if (offsets[0] != 0) {
>>>>>>> 8290ddf1
      return false;
    }
    sizemat_ptr = sizemat.data_ptr<int64_t>();
    stridemat_ptr = stridemat.data_ptr<int64_t>();
    for (int64_t i = 1; i < ntensors; i++) {
      if (offsets_ptr[i] !=
          offsets_ptr[i - 1] + *sizemat_ptr * *stridemat_ptr) {
        return false;
      }
      sizemat_ptr += orig_dim;
      stridemat_ptr += orig_dim;
    }
  }
  // everything is fine
  return true;
}

inline const at::Tensor& get_nested_sizes(const at::Tensor& tensor) {
  return get_nested_tensor_impl(tensor)->get_nested_sizes();
}

} // namespace native
} // namespace at<|MERGE_RESOLUTION|>--- conflicted
+++ resolved
@@ -26,21 +26,12 @@
 
   explicit NestedTensorImpl(
       at::Tensor buffer,
-<<<<<<< HEAD
       at::Tensor nested_sizes,
       at::Tensor nested_strides,
       at::Tensor storage_offsets);
   // assume contiguous, `nested_strides` and `offsets`
   // can be infered from `nested_sizes`
   explicit NestedTensorImpl(at::Tensor buffer, at::Tensor nested_sizes);
-=======
-      at::Tensor nested_size_tensor,
-      at::Tensor nested_stride_tensor,
-      std::vector<int64_t>&& offsets);
-  // assume contiguous, `nested_stride_tensor` and `offsets`
-  // can be inferred from `nested_size_tensor`
-  explicit NestedTensorImpl(at::Tensor buffer, at::Tensor nested_size_tensor);
->>>>>>> 8290ddf1
 
   // This constructor is used creating view tensors from nested tensors
   explicit NestedTensorImpl(
@@ -266,13 +257,8 @@
       sizemat_ptr += orig_dim;
       stridemat_ptr += orig_dim;
     }
-<<<<<<< HEAD
-    // if there is blanck memory between underlying tensors
-    if (offsets_ptr[0] != 0) {
-=======
     // if there is blank memory between underlying tensors
     if (offsets[0] != 0) {
->>>>>>> 8290ddf1
       return false;
     }
     sizemat_ptr = sizemat.data_ptr<int64_t>();
