#define TORCH_ASSERT_ONLY_METHOD_OPERATORS
#include <ATen/core/Tensor.h>
#include <ATen/AccumulateType.h>
#include <ATen/Dispatch.h>
#include <c10/macros/Macros.h>
#include <ATen/cuda/CUDAContext.h>
#include <ATen/native/cuda/block_reduce.cuh>

#ifndef AT_PER_OPERATOR_HEADERS
#include <ATen/Functions.h>
#include <ATen/CUDAFunctions.h>
#include <ATen/NativeFunctions.h>
#else
#include <ATen/ops/empty.h>
#include <ATen/ops/zeros_like.h>
#include <ATen/ops/sum_cuda_dispatch.h>
#include <ATen/ops/multilabel_margin_loss.h>
#endif


namespace at::native {

namespace {
const int MULTILABELMARGIN_THREADS = 128;

void check_shape(const Tensor& input, const Tensor& target) {
  int64_t ndims = input.dim();
  bool valid_inputs = (ndims == 2 && input.size(1) != 0) ||
      (ndims == 1 && input.size(0) != 0) || (ndims == 0);
  TORCH_CHECK(
      valid_inputs,
      "Expected non-empty vector or matrix with optional 0-dim batch size, but got: ",
      input.sizes());

  if (ndims <= 1) {
    int dim = input.dim() == 0 ? 1 : input.size(0);
    TORCH_CHECK(
        valid_inputs && target.dim() <= 1 && target.numel() == dim,
        "inconsistent target size: ",
        target.sizes(),
        " for input of size: ",
        input.sizes());
  } else if (ndims == 2) {
    int nframe = input.size(0);
    int dim = input.size(1);
    TORCH_CHECK(
        valid_inputs && target.dim() == 2 && target.size(0) == nframe &&
            target.size(1) == dim,
        "inconsistent target size: ",
        target.sizes(),
        " for input of size: ",
        input.sizes());
  } else {
    TORCH_CHECK(false, "Expected input of ndims <= 2, but got ndims: ", ndims);
  }
}

template <typename scalar_t, typename accscalar_t>
C10_LAUNCH_BOUNDS_1(MULTILABELMARGIN_THREADS)
__global__ void multilabel_margin_loss_forward_kernel(
    scalar_t* output,
    const scalar_t* input,
    const int64_t* target,
    scalar_t* is_target,
    int nframe,
    int dim,
    bool size_average) {

  // vectors:
  int k = blockIdx.x;
  const scalar_t* input_k = input + k * dim;
  const int64_t* target_k = target + k * dim;
  scalar_t* output_k = output + k;
  scalar_t* is_target_k = is_target + k * dim;

  // zero is_target
  for (int d = threadIdx.x; d < dim; d += blockDim.x) {
    is_target_k[d] = static_cast<scalar_t>(0);
  }
  __syncthreads();

  // mark targets in is_target
  if (threadIdx.x == 0) {
    for (int dt = 0; dt < dim; dt++) {
      int target_idx = target_k[dt];
      if (target_idx < 0) {
        break;
      }
      is_target_k[target_idx] = static_cast<scalar_t>(1);
    }
  }
  __syncthreads();

  // iterate over targets
  accscalar_t sum = 0;
  for (int dt = 0; dt < dim; dt++) {
    // next target:
    int target_idx = target_k[dt];
    if (target_idx < 0) {
      break;
    }

    // current value for target
    scalar_t input_target_k = input_k[target_idx];

    // compare to all inputs (multithreaded):
    for (int d = threadIdx.x; d < dim; d += blockDim.x) {
      // contribute to loss only if not a target
      if (!static_cast<int>(is_target_k[d])) {
        scalar_t z = 1 - input_target_k + input_k[d];
        if (z > 0) {
          sum += z;
        }
      }
    }
  }

  // Temporary sums (for mapreduce)
  __shared__ accscalar_t smem[MULTILABELMARGIN_THREADS];
  accscalar_t total_sum = cuda_utils::BlockReduceSum(sum, smem);
  if (threadIdx.x == 0) {
    if (size_average) {
      *output_k = static_cast<scalar_t>((total_sum / dim) / nframe);
    } else {
      *output_k = static_cast<scalar_t>(total_sum / dim);
    }
  }
}

template <typename scalar_t, typename accscalar_t>
C10_LAUNCH_BOUNDS_1(MULTILABELMARGIN_THREADS)
__global__ void multilabel_margin_loss_backward_kernel(
    scalar_t* grad_input,
    const scalar_t* grad_output,
    const scalar_t* input,
    const int64_t* target,
    const scalar_t* is_target,
    int nframe,
    int dim,
    bool size_average,
    bool reduce) {

  int k = blockIdx.x;
  const scalar_t* input_k = input + k * dim;
  scalar_t* grad_input_k = grad_input + k * dim;
  const int64_t* target_k = target + k * dim;
  const scalar_t* is_target_k = is_target + k * dim;

  const scalar_t* grad_output_k = grad_output;
  if (!reduce) {
    grad_output_k += k;
  }

  // gain:
  scalar_t g = static_cast<scalar_t>(
      size_average && reduce ? 1. / static_cast<accscalar_t>(nframe * dim)
                             : 1. / static_cast<accscalar_t>(dim));

  // zero gradients:
  for (int d = threadIdx.x; d < dim; d += blockDim.x) {
    grad_input_k[d] = static_cast<scalar_t>(0);
  }
  __syncthreads();

  // iterate over targets
  for (int dt = 0; dt < dim; dt++) {
    // next target:
    int target_idx = static_cast<int>(target_k[dt]);
    if (target_idx < 0) {
      break;
    }

    // current value for target
    scalar_t input_target_k = input_k[target_idx];

    // compare to all inputs (multithreaded):
    accscalar_t sum = 0;
    for (int d = threadIdx.x; d < dim; d += blockDim.x) {
      // contribute to loss only if not a target
      if (!static_cast<int>(is_target_k[d])) {
        scalar_t z = 1 - input_target_k + input_k[d];
        if (z > 0) {
          sum -= g;
          grad_input_k[d] += g;
        }
      }
    }
    __syncthreads();

    // Temporary sums (for mapreduce)
    __shared__ accscalar_t smem[MULTILABELMARGIN_THREADS];
    accscalar_t total_sum = cuda_utils::BlockReduceSum(sum, smem);
    if (threadIdx.x == 0) {
      grad_input_k[target_idx] += static_cast<scalar_t>(total_sum);
    }
  }

  for (int d = threadIdx.x; d < dim; d += blockDim.x) {
    grad_input_k[d] *= *grad_output_k;
  }
}

void multilabel_margin_loss_forward_out_cuda_template(
    const Tensor& input,
    const Tensor& target,
    int64_t reduction,
    Tensor& output,
    Tensor& is_target) {
  check_shape(input, target);
  if (input.numel() == 0) {
    return;
  }

  auto input_ = input.contiguous();
  auto target_ = target.contiguous();
  auto is_target_ = is_target.contiguous();
  is_target_.resize_as_(target);

  if (input.dim() <= 1) {
    int dim = input.dim() == 0 ? 1 : input.size(0);
    output.resize_({});

    dim3 blocks(1);
    dim3 threads(MULTILABELMARGIN_THREADS);

    AT_DISPATCH_FLOATING_TYPES_AND2(
        at::ScalarType::Half,
        at::ScalarType::BFloat16,
        input.scalar_type(),
        "multilabel_margin_loss_forward_kernel",
        [&] {
          using accscalar_t = at::acc_type<scalar_t, true>;
          multilabel_margin_loss_forward_kernel<scalar_t, accscalar_t>
              <<<blocks, threads, 0, at::cuda::getCurrentCUDAStream()>>>(
                  output.mutable_data_ptr<scalar_t>(),
                  input_.const_data_ptr<scalar_t>(),
                  target_.const_data_ptr<int64_t>(),
                  is_target_.mutable_data_ptr<scalar_t>(),
                  1,
                  dim,
                  reduction == at::Reduction::Mean);
          C10_CUDA_KERNEL_LAUNCH_CHECK();
        });
  } else if (input.dim() == 2) {
    int nframe = input.size(0);
    int dim = input.size(1);
    dim3 blocks(input.size(0));
    dim3 threads(MULTILABELMARGIN_THREADS);

    if (reduction != at::Reduction::None) {
      auto output_tmp = at::empty({input_.size(0)}, input_.options());
      output.resize_({});
      AT_DISPATCH_FLOATING_TYPES_AND2(
          at::ScalarType::Half,
          at::ScalarType::BFloat16,
          input.scalar_type(),
          "multilabel_margin_loss_forward_kernel",
          [&] {
            using accscalar_t = at::acc_type<scalar_t, true>;
            multilabel_margin_loss_forward_kernel<scalar_t, accscalar_t>
                <<<blocks, threads, 0, at::cuda::getCurrentCUDAStream()>>>(
                    output_tmp.mutable_data_ptr<scalar_t>(),
                    input_.const_data_ptr<scalar_t>(),
                    target_.const_data_ptr<int64_t>(),
                    is_target_.mutable_data_ptr<scalar_t>(),
                    nframe,
                    dim,
                    reduction == at::Reduction::Mean);
            C10_CUDA_KERNEL_LAUNCH_CHECK();
          });
      at::cuda::sum_out(
          output,
          output_tmp,
          at::IntArrayRef(std::vector<int64_t>{}),
          false,
          output.scalar_type());
    } else {
      output.resize_({input.size(0)});
      AT_DISPATCH_FLOATING_TYPES_AND2(
          at::ScalarType::Half,
          at::ScalarType::BFloat16,
          input.scalar_type(),
          "multilabel_margin_loss_forward_kernel",
          [&] {
            using accscalar_t = at::acc_type<scalar_t, true>;
            multilabel_margin_loss_forward_kernel<scalar_t, accscalar_t>
                <<<blocks, threads, 0, at::cuda::getCurrentCUDAStream()>>>(
                    output.mutable_data_ptr<scalar_t>(),
                    input_.const_data_ptr<scalar_t>(),
                    target_.const_data_ptr<int64_t>(),
                    is_target_.mutable_data_ptr<scalar_t>(),
                    nframe,
                    dim,
                    false);
            C10_CUDA_KERNEL_LAUNCH_CHECK();
          });
    }

  } else {
    TORCH_CHECK(
        false,
        "Expected 2D input with optional zero batch dim, or 1D input with non-zero dims, but got sizes: ",
        input.sizes());
  }
}

void multilabel_margin_loss_backward_cuda_out_template(
    const Tensor& grad_output,
    const Tensor& input,
    const Tensor& target,
    int64_t reduction,
    const Tensor& is_target,
    Tensor& grad_input) {
  check_shape(input, target);
  auto input_ = input.contiguous();
  if (input_.numel() == 0) {
    return;
  }

  grad_input.resize_as_(input_);
  auto target_ = target.contiguous();
  auto is_target_ = is_target.contiguous();
  auto grad_output_ = grad_output.contiguous();

  if (grad_input.dim() <= 1) {
    int dim = grad_input.dim() == 0 ? 1 : grad_input.size(0);
    int target_size = target_.dim() == 0 ? 1 : target_.size(0);
    TORCH_CHECK(
        (target_.numel() != 0) && (target_.dim() <= 1) && (target_size == dim),
        "inconsistent target size");
    TORCH_CHECK(
        target_.sizes() == is_target_.sizes(), "inconsistent is_target size");
    dim3 blocks(1);
    dim3 threads(MULTILABELMARGIN_THREADS);

    AT_DISPATCH_FLOATING_TYPES_AND2(
        at::ScalarType::Half,
        at::ScalarType::BFloat16,
        input.scalar_type(),
        "multilabel_margin_loss_backward_kernel",
        [&] {
          using accscalar_t = at::acc_type<scalar_t, true>;
          multilabel_margin_loss_backward_kernel<scalar_t, accscalar_t>
              <<<blocks, threads, 0, c10::cuda::getCurrentCUDAStream()>>>(
                  grad_input.mutable_data_ptr<scalar_t>(),
<<<<<<< HEAD
                  grad_output_.data_ptr<scalar_t>(),
                  input_.data_ptr<scalar_t>(),
                  target_.data_ptr<int64_t>(),
                  is_target_.data_ptr<scalar_t>(),
=======
                  grad_output_.const_data_ptr<scalar_t>(),
                  input_.const_data_ptr<scalar_t>(),
                  target_.const_data_ptr<int64_t>(),
                  is_target_.const_data_ptr<scalar_t>(),
>>>>>>> 8ff74e4b
                  1,
                  dim,
                  reduction == at::Reduction::Mean,
                  reduction != at::Reduction::None);
          C10_CUDA_KERNEL_LAUNCH_CHECK();
        });
  } else if (grad_input.dim() == 2) {
    int nframe = grad_input.size(0);
    int dim = grad_input.size(1);
    TORCH_CHECK(
        (input_.size(1) != 0) && (target_.dim() == 2) &&
            (target_.size(0) == nframe) && (target_.size(1) == dim),
        "inconsistent target size");
    TORCH_CHECK(target_.sizes() == is_target_.sizes(), "inconsistent is_target size");
    dim3 blocks(grad_input.size(0));
    dim3 threads(MULTILABELMARGIN_THREADS);

    AT_DISPATCH_FLOATING_TYPES_AND2(
        at::ScalarType::Half,
        at::ScalarType::BFloat16,
        input.scalar_type(),
        "multilabel_margin_loss_backward_kernel",
        [&] {
          using accscalar_t = at::acc_type<scalar_t, true>;
          multilabel_margin_loss_backward_kernel<scalar_t, accscalar_t>
              <<<blocks, threads, 0, c10::cuda::getCurrentCUDAStream()>>>(
                  grad_input.mutable_data_ptr<scalar_t>(),
<<<<<<< HEAD
                  grad_output_.data_ptr<scalar_t>(),
                  input_.data_ptr<scalar_t>(),
                  target_.data_ptr<int64_t>(),
                  is_target_.data_ptr<scalar_t>(),
=======
                  grad_output_.const_data_ptr<scalar_t>(),
                  input_.const_data_ptr<scalar_t>(),
                  target_.const_data_ptr<int64_t>(),
                  is_target_.const_data_ptr<scalar_t>(),
>>>>>>> 8ff74e4b
                  grad_input.size(0),
                  grad_input.size(1),
                  reduction == at::Reduction::Mean,
                  reduction != at::Reduction::None);
          C10_CUDA_KERNEL_LAUNCH_CHECK();
        });
  } else {
    TORCH_CHECK(
        false,
        "Expected 2D input with optional zero batch dim, or 1D input with non-zero dims, but got sizes: ",
        grad_input.sizes());
  }
}

} // namespace

std::tuple<Tensor&, Tensor&> multilabel_margin_loss_forward_out_cuda(
    const Tensor& self,
    const Tensor& target,
    int64_t reduction,
    Tensor& output,
    Tensor& is_target) {
  multilabel_margin_loss_forward_out_cuda_template(
      self, target, reduction, output, is_target);
  return std::tuple<Tensor&, Tensor&>(output, is_target);
}

std::tuple<Tensor, Tensor> multilabel_margin_loss_forward_cuda(
    const Tensor& self,
    const Tensor& target,
    int64_t reduction) {
  auto output = at::empty({0}, self.options());
  auto is_target = at::empty({0}, self.options());
  multilabel_margin_loss_forward_out_cuda_template(
      self, target, reduction, output, is_target);
  return std::make_tuple(output, is_target);
}

Tensor& multilabel_margin_loss_backward_cuda_out(
    const Tensor& grad_output,
    const Tensor& self,
    const Tensor& target,
    int64_t reduction,
    const Tensor& is_target,
    Tensor& grad_input) {
  multilabel_margin_loss_backward_cuda_out_template(
      grad_output, self, target, reduction, is_target, grad_input);
  return grad_input;
}

Tensor multilabel_margin_loss_backward_cuda(
    const Tensor& grad_output,
    const Tensor& self,
    const Tensor& target,
    int64_t reduction,
    const Tensor& is_target) {
  auto grad_input = at::zeros_like(self, LEGACY_CONTIGUOUS_MEMORY_FORMAT);
  multilabel_margin_loss_backward_cuda_out_template(
      grad_output, self, target, reduction, is_target, grad_input);
  return grad_input;
}

} // namespace at::native<|MERGE_RESOLUTION|>--- conflicted
+++ resolved
@@ -343,17 +343,10 @@
           multilabel_margin_loss_backward_kernel<scalar_t, accscalar_t>
               <<<blocks, threads, 0, c10::cuda::getCurrentCUDAStream()>>>(
                   grad_input.mutable_data_ptr<scalar_t>(),
-<<<<<<< HEAD
-                  grad_output_.data_ptr<scalar_t>(),
-                  input_.data_ptr<scalar_t>(),
-                  target_.data_ptr<int64_t>(),
-                  is_target_.data_ptr<scalar_t>(),
-=======
                   grad_output_.const_data_ptr<scalar_t>(),
                   input_.const_data_ptr<scalar_t>(),
                   target_.const_data_ptr<int64_t>(),
                   is_target_.const_data_ptr<scalar_t>(),
->>>>>>> 8ff74e4b
                   1,
                   dim,
                   reduction == at::Reduction::Mean,
@@ -381,17 +374,10 @@
           multilabel_margin_loss_backward_kernel<scalar_t, accscalar_t>
               <<<blocks, threads, 0, c10::cuda::getCurrentCUDAStream()>>>(
                   grad_input.mutable_data_ptr<scalar_t>(),
-<<<<<<< HEAD
-                  grad_output_.data_ptr<scalar_t>(),
-                  input_.data_ptr<scalar_t>(),
-                  target_.data_ptr<int64_t>(),
-                  is_target_.data_ptr<scalar_t>(),
-=======
                   grad_output_.const_data_ptr<scalar_t>(),
                   input_.const_data_ptr<scalar_t>(),
                   target_.const_data_ptr<int64_t>(),
                   is_target_.const_data_ptr<scalar_t>(),
->>>>>>> 8ff74e4b
                   grad_input.size(0),
                   grad_input.size(1),
                   reduction == at::Reduction::Mean,
