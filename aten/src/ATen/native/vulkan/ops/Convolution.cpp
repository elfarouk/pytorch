--- conflicted
+++ resolved
@@ -1,7 +1,7 @@
-#include <ATen/native/vulkan/api/OpProfiler.h>
-#include <ATen/native/vulkan/api/Utils.h>
 #include <ATen/native/ConvUtils.h>
 #include <ATen/native/utils/ParamUtils.h>
+
+#include <ATen/native/vulkan/api/Utils.h>
 #include <ATen/native/vulkan/ops/Common.h>
 #include <ATen/native/vulkan/ops/Convolution.h>
 #include <ATen/native/vulkan/ops/Utils.h>
@@ -502,23 +502,11 @@
       // shader arguments
       v_output.image(
           pipeline_barrier,
-          api::PipelineStage::Compute,
+          api::PipelineStage::COMPUTE,
           api::MemoryAccessType::WRITE),
-<<<<<<< HEAD
-      v_input.image(
-          pipeline_barrier,
-          api::PipelineStage::Compute),
-      packed_v_weight.image(
-          pipeline_barrier,
-          api::PipelineStage::Compute),
-      packed_v_bias.image(
-          pipeline_barrier,
-          api::PipelineStage::Compute),
-=======
       v_input.image(pipeline_barrier, api::PipelineStage::COMPUTE),
       packed_v_weight.image(pipeline_barrier, api::PipelineStage::COMPUTE),
       packed_v_bias.image(pipeline_barrier, api::PipelineStage::COMPUTE),
->>>>>>> 0b5b1000
       // params buffer
       params.buffer());
 }
